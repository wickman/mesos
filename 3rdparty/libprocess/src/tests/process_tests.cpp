#include <arpa/inet.h>

#include <gmock/gmock.h>

#include <netinet/in.h>
#include <netinet/tcp.h>

#include <string>
#include <sstream>

#include <process/async.hpp>
#include <process/collect.hpp>
#include <process/clock.hpp>
#include <process/defer.hpp>
#include <process/delay.hpp>
#include <process/dispatch.hpp>
#include <process/executor.hpp>
#include <process/filter.hpp>
#include <process/future.hpp>
#include <process/gc.hpp>
#include <process/gmock.hpp>
#include <process/gtest.hpp>
#include <process/network.hpp>
#include <process/process.hpp>
#include <process/run.hpp>
#include <process/socket.hpp>
#include <process/time.hpp>

#include <stout/duration.hpp>
#include <stout/gtest.hpp>
#include <stout/hashmap.hpp>
#include <stout/lambda.hpp>
#include <stout/nothing.hpp>
#include <stout/os.hpp>
#include <stout/stringify.hpp>
#include <stout/stopwatch.hpp>
#include <stout/try.hpp>
#include <stout/tuple.hpp>

#include "encoder.hpp"

using namespace process;

using process::network::Address;
using process::network::Socket;

using std::string;

using testing::_;
using testing::Assign;
using testing::DoAll;
using testing::Return;
using testing::ReturnArg;

// TODO(bmahler): Move tests into their own files as appropriate.

TEST(Process, event)
{
  Event* event = new TerminateEvent(UPID());
  EXPECT_FALSE(event->is<MessageEvent>());
  EXPECT_FALSE(event->is<ExitedEvent>());
  EXPECT_TRUE(event->is<TerminateEvent>());
  delete event;
}


TEST(Process, future)
{
  Promise<bool> promise;
  promise.set(true);
  ASSERT_TRUE(promise.future().isReady());
  EXPECT_TRUE(promise.future().get());
}


TEST(Process, associate)
{
  Promise<bool> promise1;
  Future<bool> future1(true);
  promise1.associate(future1);
  ASSERT_TRUE(promise1.future().isReady());
  EXPECT_TRUE(promise1.future().get());

  Promise<bool> promise2;
  Promise<bool> promise2_;
  Future<bool> future2 = promise2_.future();
  promise2.associate(future2);
  promise2_.discard();
  ASSERT_TRUE(promise2.future().isDiscarded());

  Promise<bool> promise3;
  Promise<bool> promise4;
  promise3.associate(promise4.future());
  promise4.fail("associate");
  ASSERT_TRUE(promise3.future().isFailed());
  EXPECT_EQ("associate", promise3.future().failure());

  // Test 'discard' versus 'discarded' after association.
  Promise<bool> promise5;
  Future<bool> future3;
  promise5.associate(future3);
  EXPECT_FALSE(future3.isDiscarded());
  promise5.future().discard();
  EXPECT_TRUE(future3.hasDiscard());

  Promise<bool> promise6;
  Promise<bool> promise7;
  promise6.associate(promise7.future());
  promise7.discard();
  EXPECT_TRUE(promise6.future().isDiscarded());
}


void onAny(const Future<bool>& future, bool* b)
{
  ASSERT_TRUE(future.isReady());
  *b = future.get();
}


TEST(Process, onAny)
{
  bool b = false;
  Future<bool>(true)
    .onAny(lambda::bind(&onAny, lambda::_1, &b));
  EXPECT_TRUE(b);
}


Future<string> itoa1(int* const& i)
{
  std::ostringstream out;
  out << *i;
  return out.str();
}


string itoa2(int* const& i)
{
  std::ostringstream out;
  out << *i;
  return out.str();
}


TEST(Process, then)
{
  Promise<int*> promise;

  int i = 42;

  promise.set(&i);

  Future<string> future = promise.future()
    .then(lambda::bind(&itoa1, lambda::_1));

  ASSERT_TRUE(future.isReady());
  EXPECT_EQ("42", future.get());

  future = promise.future()
    .then(lambda::bind(&itoa2, lambda::_1));

  ASSERT_TRUE(future.isReady());
  EXPECT_EQ("42", future.get());
}


Future<int> repair(const Future<int>& future)
{
  EXPECT_TRUE(future.isFailed());
  EXPECT_EQ("Failure", future.failure());
  return 43;
}


// Checks that 'repair' callback gets executed if the future failed
// and not executed if the future is completed successfully.
TEST(Process, repair)
{
  // Check that the 'repair' callback _does not_ get executed by
  // making sure that when we complete the promise with a value that's
  // the value that we get back.
  Promise<int> promise1;

  Future<int> future1 = promise1.future()
    .repair(lambda::bind(&repair, lambda::_1));

  EXPECT_TRUE(future1.isPending());

  promise1.set(42); // So this means 'repair' should not get executed.

  AWAIT_EXPECT_EQ(42, future1);

  // Check that the 'repair' callback gets executed by failing the
  // promise which should invoke the 'repair' callback.
  Promise<int> promise2;

  Future<int> future2 = promise2.future()
    .repair(lambda::bind(&repair, lambda::_1));

  EXPECT_TRUE(future2.isPending());

  promise2.fail("Failure"); // So 'repair' should get called returning '43'.

  AWAIT_EXPECT_EQ(43, future2);
}



Future<Nothing> after(volatile bool* executed, const Future<Nothing>& future)
{
  EXPECT_TRUE(future.hasDiscard());
  *executed = true;
  return Failure("Failure");
}


// Checks that the 'after' callback gets executed if the future is not
// completed.
TEST(Process, after1)
{
  Clock::pause();

  volatile bool executed = false;

  Future<Nothing> future = Future<Nothing>()
    .after(Hours(42), lambda::bind(&after, &executed, lambda::_1));

  // A pending future should stay pending until 'after' is executed.
  EXPECT_TRUE(future.isPending());

  // Only advanced halfway, future should remain pending.
  Clock::advance(Hours(21));

  EXPECT_TRUE(future.isPending());

  // Even doing a discard on the future should keep it pending.
  future.discard();

  EXPECT_TRUE(future.isPending());

  // After advancing all the way the future should now fail because
  // the 'after' callback gets executed.
  Clock::advance(Hours(21));

  AWAIT_FAILED(future);

  EXPECT_TRUE(executed);

  Clock::resume();
}


// Checks that completing a promise will keep the 'after' callback
// from executing.
TEST(Process, after2)
{
  Clock::pause();

  volatile bool executed = false;

  Promise<Nothing> promise;

  Future<Nothing> future = promise.future()
    .after(Hours(42), lambda::bind(&after, &executed, lambda::_1));

  EXPECT_TRUE(future.isPending());

  // Only advanced halfway, future should remain pending.
  Clock::advance(Hours(21));

  EXPECT_TRUE(future.isPending());

  // Even doing a discard on the future should keep it pending.
  future.discard();

  EXPECT_TRUE(future.isPending());

  // Now set the promise, the 'after' timer should be cancelled and
  // the pending future should be completed.
  promise.set(Nothing());

  AWAIT_READY(future);

  // Advancing time the rest of the way should not cause the 'after'
  // callback to execute.
  Clock::advance(Hours(21));

  EXPECT_FALSE(executed);

  Clock::resume();
}


Future<bool> readyFuture()
{
  return true;
}


Future<bool> failedFuture()
{
  return Failure("The value is not positive (or zero)");
}


Future<bool> pendingFuture(const Future<bool>& future)
{
  return future; // Keep it pending.
}


Future<string> second(const bool& b)
{
  return b ? string("true") : string("false");
}


Future<string> third(const string& s)
{
  return s;
}


TEST(Process, chain)
{
  Future<string> s = readyFuture()
    .then(lambda::bind(&second, lambda::_1))
    .then(lambda::bind(&third, lambda::_1));

  s.await();

  ASSERT_TRUE(s.isReady());
  EXPECT_EQ("true", s.get());

  s = failedFuture()
    .then(lambda::bind(&second, lambda::_1))
    .then(lambda::bind(&third, lambda::_1));

  s.await();

  ASSERT_TRUE(s.isFailed());

  Promise<bool> promise;

  s = pendingFuture(promise.future())
    .then(lambda::bind(&second, lambda::_1))
    .then(lambda::bind(&third, lambda::_1));

  ASSERT_TRUE(s.isPending());

  promise.discard();

  AWAIT_DISCARDED(s);
}


Future<bool> inner1(const Future<bool>& future)
{
  return future;
}


Future<int> inner2(volatile bool* executed, const Future<int>& future)
{
  *executed = true;
  return future;
}


// Tests that Future::discard does not complete the future unless
// Promise::discard is invoked.
TEST(Process, discard1)
{
  Promise<bool> promise1;
  Promise<int> promise2;

  volatile bool executed = false;

  Future<int> future = Future<string>("hello world")
    .then(lambda::bind(&inner1, promise1.future()))
    .then(lambda::bind(&inner2, &executed, promise2.future()));

  ASSERT_TRUE(future.isPending());

  future.discard();

  // The future should remain pending, even though we discarded it.
  ASSERT_TRUE(future.hasDiscard());
  ASSERT_TRUE(future.isPending());

  // The future associated with the lambda already executed in the
  // first 'then' should have the discard propagated to it.
  ASSERT_TRUE(promise1.future().hasDiscard());

  // But the future assocaited with the lambda that hasn't yet been
  // executed should not have the discard propagated to it.
  ASSERT_FALSE(promise2.future().hasDiscard());

  // Now discarding the promise should cause the outer future to be
  // discarded also.
  ASSERT_TRUE(promise1.discard());

  AWAIT_DISCARDED(future);

  // And the final lambda should never have executed.
  ASSERT_FALSE(executed);
  ASSERT_TRUE(promise2.future().isPending());
}


// Tests that Future::discard does not complete the future and
// Promise::set can still be invoked to complete the future.
TEST(Process, discard2)
{
  Promise<bool> promise1;
  Promise<int> promise2;

  volatile bool executed = false;

  Future<int> future = Future<string>("hello world")
    .then(lambda::bind(&inner1, promise1.future()))
    .then(lambda::bind(&inner2, &executed, promise2.future()));

  ASSERT_TRUE(future.isPending());

  future.discard();

  // The future should remain pending, even though we discarded it.
  ASSERT_TRUE(future.hasDiscard());
  ASSERT_TRUE(future.isPending());

  // The future associated with the lambda already executed in the
  // first 'then' should have the discard propagated to it.
  ASSERT_TRUE(promise1.future().hasDiscard());

  // But the future assocaited with the lambda that hasn't yet been
  // executed should not have the discard propagated to it.
  ASSERT_FALSE(promise2.future().hasDiscard());

  // Now setting the promise should cause the outer future to be
  // discarded rather than executing the last lambda because the
  // implementation of Future::then does not continue the chain once a
  // discard occurs.
  ASSERT_TRUE(promise1.set(true));

  AWAIT_DISCARDED(future);

  // And the final lambda should never have executed.
  ASSERT_FALSE(executed);
  ASSERT_TRUE(promise2.future().isPending());
}


// Tests that Future::discard does not complete the future and
// Promise::fail can still be invoked to complete the future.
TEST(Process, discard3)
{
  Promise<bool> promise1;
  Promise<int> promise2;

  volatile bool executed = false;

  Future<int> future = Future<string>("hello world")
    .then(lambda::bind(&inner1, promise1.future()))
    .then(lambda::bind(&inner2, &executed, promise2.future()));

  ASSERT_TRUE(future.isPending());

  future.discard();

  // The future should remain pending, even though we discarded it.
  ASSERT_TRUE(future.hasDiscard());
  ASSERT_TRUE(future.isPending());

  // The future associated with the lambda already executed in the
  // first 'then' should have the discard propagated to it.
  ASSERT_TRUE(promise1.future().hasDiscard());

  // But the future assocaited with the lambda that hasn't yet been
  // executed should not have the discard propagated to it.
  ASSERT_FALSE(promise2.future().hasDiscard());

  // Now failing the promise should cause the outer future to be
  // failed also.
  ASSERT_TRUE(promise1.fail("failure message"));

  AWAIT_FAILED(future);

  // And the final lambda should never have executed.
  ASSERT_FALSE(executed);
  ASSERT_TRUE(promise2.future().isPending());
}


class SpawnProcess : public Process<SpawnProcess>
{
public:
  MOCK_METHOD0(initialize, void(void));
  MOCK_METHOD0(finalize, void(void));
};


TEST(Process, spawn)
{
  ASSERT_TRUE(GTEST_IS_THREADSAFE);

  SpawnProcess process;

  EXPECT_CALL(process, initialize())
    .Times(1);

  EXPECT_CALL(process, finalize())
    .Times(1);

  PID<SpawnProcess> pid = spawn(process);

  ASSERT_FALSE(!pid);

  ASSERT_FALSE(wait(pid, Seconds(0)));

  terminate(pid);
  wait(pid);
}


class DispatchProcess : public Process<DispatchProcess>
{
public:
  MOCK_METHOD0(func0, void(void));
  MOCK_METHOD1(func1, bool(bool));
  MOCK_METHOD1(func2, Future<bool>(bool));
  MOCK_METHOD1(func3, int(int));
  MOCK_METHOD2(func4, Future<bool>(bool, int));
};


TEST(Process, dispatch)
{
  ASSERT_TRUE(GTEST_IS_THREADSAFE);

  DispatchProcess process;

  EXPECT_CALL(process, func0())
    .Times(1);

  EXPECT_CALL(process, func1(_))
    .WillOnce(ReturnArg<0>());

  EXPECT_CALL(process, func2(_))
    .WillOnce(ReturnArg<0>());

  PID<DispatchProcess> pid = spawn(&process);

  ASSERT_FALSE(!pid);

  dispatch(pid, &DispatchProcess::func0);

  Future<bool> future;

  future = dispatch(pid, &DispatchProcess::func1, true);

  EXPECT_TRUE(future.get());

  future = dispatch(pid, &DispatchProcess::func2, true);

  EXPECT_TRUE(future.get());

  terminate(pid);
  wait(pid);
}


TEST(Process, defer1)
{
  ASSERT_TRUE(GTEST_IS_THREADSAFE);

  DispatchProcess process;

  EXPECT_CALL(process, func0())
    .Times(1);

  EXPECT_CALL(process, func1(_))
    .WillOnce(ReturnArg<0>());

  EXPECT_CALL(process, func2(_))
    .WillOnce(ReturnArg<0>());

  EXPECT_CALL(process, func4(_, _))
    .WillRepeatedly(ReturnArg<0>());

  PID<DispatchProcess> pid = spawn(&process);

  ASSERT_FALSE(!pid);

  {
    Deferred<void(void)> func0 =
      defer(pid, &DispatchProcess::func0);
    func0();
  }

  Future<bool> future;

  {
    Deferred<Future<bool>(void)> func1 =
      defer(pid, &DispatchProcess::func1, true);
    future = func1();
    EXPECT_TRUE(future.get());
  }

  {
    Deferred<Future<bool>(void)> func2 =
      defer(pid, &DispatchProcess::func2, true);
    future = func2();
    EXPECT_TRUE(future.get());
  }

  {
    Deferred<Future<bool>(void)> func4 =
      defer(pid, &DispatchProcess::func4, true, 42);
    future = func4();
    EXPECT_TRUE(future.get());
  }

  {
    Deferred<Future<bool>(bool)> func4 =
      defer(pid, &DispatchProcess::func4, lambda::_1, 42);
    future = func4(false);
    EXPECT_FALSE(future.get());
  }

  {
    Deferred<Future<bool>(int)> func4 =
      defer(pid, &DispatchProcess::func4, true, lambda::_1);
    future = func4(42);
    EXPECT_TRUE(future.get());
  }

  // Only take const &!

  terminate(pid);
  wait(pid);
}


class DeferProcess : public Process<DeferProcess>
{
public:
  Future<string> func1(const Future<int>& f)
  {
    return f.then(defer(self(), &Self::_func1, lambda::_1));
  }

  Future<string> func2(const Future<int>& f)
  {
    return f.then(defer(self(), &Self::_func2));
  }

private:
  Future<string> _func1(int i)
  {
    return stringify(i);
  }

  Future<string> _func2()
  {
    return string("42");
  }
};


TEST(Process, defer2)
{
  ASSERT_TRUE(GTEST_IS_THREADSAFE);

  DeferProcess process;

  PID<DeferProcess> pid = spawn(process);

  Future<string> f = dispatch(pid, &DeferProcess::func1, 41);

  f.await();

  ASSERT_TRUE(f.isReady());
  EXPECT_EQ("41", f.get());

  f = dispatch(pid, &DeferProcess::func2, 41);

  f.await();

  ASSERT_TRUE(f.isReady());
  EXPECT_EQ("42", f.get());

  terminate(pid);
  wait(pid);
}


template <typename T>
void set(T* t1, const T& t2)
{
  *t1 = t2;
}


TEST(Process, defer3)
{
  ASSERT_TRUE(GTEST_IS_THREADSAFE);

  volatile bool bool1 = false;
  volatile bool bool2 = false;

  Deferred<void(bool)> set1 =
#if __cplusplus >= 201103L
    defer([&bool1] (bool b) { bool1 = b; });
#else // __cplusplus >= 201103L
    defer(std::tr1::function<void(bool)>(
              std::tr1::bind(&set<volatile bool>,
                             &bool1,
                             std::tr1::placeholders::_1)));
#endif // __cplusplus >= 201103L

  set1(true);

  Deferred<void(bool)> set2 =
#if __cplusplus >= 201103L
    defer([&bool2] (bool b) { bool2 = b; });
#else // __cplusplus >= 201103L
    defer(std::tr1::function<void(bool)>(
              std::tr1::bind(&set<volatile bool>,
                             &bool2,
                             std::tr1::placeholders::_1)));
#endif // __cplusplus >= 201103L

  set2(true);

  while (!bool1);
  while (!bool2);
}


class HandlersProcess : public Process<HandlersProcess>
{
public:
  HandlersProcess()
  {
    install("func", &HandlersProcess::func);
  }

  MOCK_METHOD2(func, void(const UPID&, const string&));
};


TEST(Process, handlers)
{
  ASSERT_TRUE(GTEST_IS_THREADSAFE);

  HandlersProcess process;

  EXPECT_CALL(process, func(_, _))
    .Times(1);

  PID<HandlersProcess> pid = spawn(&process);

  ASSERT_FALSE(!pid);

  post(pid, "func");

  terminate(pid, false);
  wait(pid);
}


// Tests DROP_MESSAGE and DROP_DISPATCH and in particular that an
// event can get dropped before being processed.
TEST(Process, expect)
{
  ASSERT_TRUE(GTEST_IS_THREADSAFE);

  HandlersProcess process;

  EXPECT_CALL(process, func(_, _))
    .Times(0);

  PID<HandlersProcess> pid = spawn(&process);

  ASSERT_FALSE(!pid);

  Future<Message> message = DROP_MESSAGE("func", _, _);

  post(pid, "func");

  AWAIT_EXPECT_READY(message);

  Future<Nothing> func = DROP_DISPATCH(pid, &HandlersProcess::func);

  dispatch(pid, &HandlersProcess::func, pid, "");

  AWAIT_EXPECT_READY(func);

  terminate(pid, false);
  wait(pid);
}


// Tests the FutureArg<N> action.
TEST(Process, action)
{
  ASSERT_TRUE(GTEST_IS_THREADSAFE);

  HandlersProcess process;

  PID<HandlersProcess> pid = spawn(&process);

  ASSERT_FALSE(!pid);

  Future<string> future1;
  Future<Nothing> future2;
  EXPECT_CALL(process, func(_, _))
    .WillOnce(FutureArg<1>(&future1))
    .WillOnce(FutureSatisfy(&future2));

  dispatch(pid, &HandlersProcess::func, pid, "hello world");

  AWAIT_EXPECT_EQ("hello world", future1);

  EXPECT_TRUE(future2.isPending());

  dispatch(pid, &HandlersProcess::func, pid, "hello world");

  AWAIT_EXPECT_READY(future2);

  terminate(pid, false);
  wait(pid);
}


class BaseProcess : public Process<BaseProcess>
{
public:
  virtual void func() = 0;
  MOCK_METHOD0(foo, void());
};


class DerivedProcess : public BaseProcess
{
public:
  DerivedProcess() {}
  MOCK_METHOD0(func, void());
};


TEST(Process, inheritance)
{
  ASSERT_TRUE(GTEST_IS_THREADSAFE);

  DerivedProcess process;

  EXPECT_CALL(process, func())
    .Times(2);

  EXPECT_CALL(process, foo())
    .Times(1);

  PID<DerivedProcess> pid1 = spawn(&process);

  ASSERT_FALSE(!pid1);

  dispatch(pid1, &DerivedProcess::func);

  PID<BaseProcess> pid2(process);
  PID<BaseProcess> pid3 = pid1;

  ASSERT_EQ(pid2, pid3);

  dispatch(pid3, &BaseProcess::func);
  dispatch(pid3, &BaseProcess::foo);

  terminate(pid1, false);
  wait(pid1);
}


TEST(Process, thunk)
{
  ASSERT_TRUE(GTEST_IS_THREADSAFE);

  struct Thunk
  {
    static int run(int i)
    {
      return i;
    }

    static int run(int i, int j)
    {
      return run(i + j);
    }
  };

  int result = run(&Thunk::run, 21, 21).get();

  EXPECT_EQ(42, result);
}


class DelegatorProcess : public Process<DelegatorProcess>
{
public:
  explicit DelegatorProcess(const UPID& delegatee)
  {
    delegate("func", delegatee);
  }
};


class DelegateeProcess : public Process<DelegateeProcess>
{
public:
  DelegateeProcess()
  {
    install("func", &DelegateeProcess::func);
  }

  MOCK_METHOD2(func, void(const UPID&, const string&));
};


TEST(Process, delegate)
{
  ASSERT_TRUE(GTEST_IS_THREADSAFE);

  DelegateeProcess delegatee;
  DelegatorProcess delegator(delegatee.self());

  EXPECT_CALL(delegatee, func(_, _))
    .Times(1);

  spawn(&delegator);
  spawn(&delegatee);

  post(delegator.self(), "func");

  terminate(delegator, false);
  wait(delegator);

  terminate(delegatee, false);
  wait(delegatee);
}


class TimeoutProcess : public Process<TimeoutProcess>
{
public:
  MOCK_METHOD0(timeout, void());
};


TEST(Process, delay)
{
  ASSERT_TRUE(GTEST_IS_THREADSAFE);

  Clock::pause();

  volatile bool timeoutCalled = false;

  TimeoutProcess process;

  EXPECT_CALL(process, timeout())
    .WillOnce(Assign(&timeoutCalled, true));

  spawn(process);

  delay(Seconds(5), process.self(), &TimeoutProcess::timeout);

  Clock::advance(Seconds(5));

  while (!timeoutCalled);

  terminate(process);
  wait(process);

  Clock::resume();
}


class OrderProcess : public Process<OrderProcess>
{
public:
  void order(const PID<TimeoutProcess>& pid)
  {
    // TODO(benh): Add a test which uses 'send' instead of dispatch.
    dispatch(pid, &TimeoutProcess::timeout);
  }
};


TEST(Process, order)
{
  ASSERT_TRUE(GTEST_IS_THREADSAFE);

  Clock::pause();

  TimeoutProcess process1;

  volatile bool timeoutCalled = false;

  EXPECT_CALL(process1, timeout())
    .WillOnce(Assign(&timeoutCalled, true));

  spawn(process1);

  Time now = Clock::now(&process1);

  Seconds seconds(1);

  Clock::advance(Seconds(1));

  EXPECT_EQ(now, Clock::now(&process1));

  OrderProcess process2;
  spawn(process2);

  dispatch(process2, &OrderProcess::order, process1.self());

  while (!timeoutCalled);

  EXPECT_EQ(now + seconds, Clock::now(&process1));

  terminate(process1);
  wait(process1);

  terminate(process2);
  wait(process2);

  Clock::resume();
}


class DonateProcess : public Process<DonateProcess>
{
public:
  void donate()
  {
    DonateProcess process;
    spawn(process);
    terminate(process);
    wait(process);
  }
};


TEST(Process, donate)
{
  ASSERT_TRUE(GTEST_IS_THREADSAFE);

  DonateProcess process;
  spawn(process);

  dispatch(process, &DonateProcess::donate);

  terminate(process, false);
  wait(process);
}


class ExitedProcess : public Process<ExitedProcess>
{
public:
  explicit ExitedProcess(const UPID& pid) { link(pid); }

  MOCK_METHOD1(exited, void(const UPID&));
};


TEST(Process, exited)
{
  ASSERT_TRUE(GTEST_IS_THREADSAFE);

  UPID pid = spawn(new ProcessBase(), true);

  ExitedProcess process(pid);

  volatile bool exitedCalled = false;

  EXPECT_CALL(process, exited(pid))
    .WillOnce(Assign(&exitedCalled, true));

  spawn(process);

  terminate(pid);

  while (!exitedCalled);

  terminate(process);
  wait(process);
}


TEST(Process, injectExited)
{
  ASSERT_TRUE(GTEST_IS_THREADSAFE);

  UPID pid = spawn(new ProcessBase(), true);

  ExitedProcess process(pid);

  volatile bool exitedCalled = false;

  EXPECT_CALL(process, exited(pid))
    .WillOnce(Assign(&exitedCalled, true));

  spawn(process);

  inject::exited(pid, process.self());

  while (!exitedCalled);

  terminate(process);
  wait(process);
}


TEST(Process, select)
{
  ASSERT_TRUE(GTEST_IS_THREADSAFE);

  Promise<int> promise1;
  Promise<int> promise2;
  Promise<int> promise3;
  Promise<int> promise4;

  std::set<Future<int> > futures;
  futures.insert(promise1.future());
  futures.insert(promise2.future());
  futures.insert(promise3.future());
  futures.insert(promise4.future());

  promise1.set(42);

  Future<Future<int> > future = select(futures);

  AWAIT_READY(future);
  AWAIT_READY(future.get());
  EXPECT_EQ(42, future.get().get());

  futures.erase(promise1.future());

  future = select(futures);
  EXPECT_TRUE(future.isPending());

  future.discard();
  AWAIT_DISCARDED(future);
}


TEST(Process, collect)
{
  ASSERT_TRUE(GTEST_IS_THREADSAFE);

  // First ensure an empty list functions correctly.
  std::list<Future<int> > empty;
  Future<std::list<int> > future = collect(empty);
  AWAIT_ASSERT_READY(future);
  EXPECT_TRUE(future.get().empty());

  Promise<int> promise1;
  Promise<int> promise2;
  Promise<int> promise3;
  Promise<int> promise4;

  std::list<Future<int> > futures;
  futures.push_back(promise1.future());
  futures.push_back(promise2.future());
  futures.push_back(promise3.future());
  futures.push_back(promise4.future());

  // Set them out-of-order.
  promise4.set(4);
  promise2.set(2);
  promise1.set(1);
  promise3.set(3);

  future = collect(futures);

  AWAIT_ASSERT_READY(future);

  std::list<int> values;
  values.push_back(1);
  values.push_back(2);
  values.push_back(3);
  values.push_back(4);

  // We expect them to be returned in the same order as the
  // future list that was passed in.
  EXPECT_EQ(values, future.get());
}


TEST(Process, await1)
{
  ASSERT_TRUE(GTEST_IS_THREADSAFE);

  // First ensure an empty list functions correctly.
  std::list<Future<int> > empty;
  Future<std::list<Future<int> > > future = await(empty);
  AWAIT_ASSERT_READY(future);
  EXPECT_TRUE(future.get().empty());

  Promise<int> promise1;
  Promise<int> promise2;
  Promise<int> promise3;
  Promise<int> promise4;

  std::list<Future<int> > futures;
  futures.push_back(promise1.future());
  futures.push_back(promise2.future());
  futures.push_back(promise3.future());
  futures.push_back(promise4.future());

  // Set them out-of-order.
  promise4.set(4);
  promise2.set(2);
  promise1.set(1);
  promise3.set(3);

  future = await(futures);

  AWAIT_ASSERT_READY(future);

  EXPECT_EQ(futures.size(), future.get().size());

  // We expect them to be returned in the same order as the
  // future list that was passed in.
  int i = 1;
  foreach (const Future<int>& result, future.get()) {
    ASSERT_TRUE(result.isReady());
    ASSERT_EQ(i++, result.get());
  }
}


TEST(Process, await2)
{
  Promise<int> promise1;
  Promise<bool> promise2;

  Future<tuples::tuple<Future<int>, Future<bool> > > future =
    await(promise1.future(), promise2.future());
  ASSERT_TRUE(future.isPending());

  promise1.set(42);

  ASSERT_TRUE(future.isPending());

  promise2.fail("failure message");

  AWAIT_READY(future);

  tuples::tuple<Future<int>, Future<bool> > futures = future.get();

  ASSERT_TRUE(tuples::get<0>(futures).isReady());
  ASSERT_EQ(42, tuples::get<0>(futures).get());

  ASSERT_TRUE(tuples::get<1>(futures).isFailed());
}


TEST(Process, await3)
{
  Promise<int> promise1;
  Promise<bool> promise2;

  Future<tuples::tuple<Future<int>, Future<bool> > > future =
    await(promise1.future(), promise2.future());
  ASSERT_TRUE(future.isPending());

  promise1.set(42);

  ASSERT_TRUE(future.isPending());

  promise2.discard();

  AWAIT_READY(future);

  tuples::tuple<Future<int>, Future<bool> > futures = future.get();

  ASSERT_TRUE(tuples::get<0>(futures).isReady());
  ASSERT_EQ(42, tuples::get<0>(futures).get());

  ASSERT_TRUE(tuples::get<1>(futures).isDiscarded());
}


class SettleProcess : public Process<SettleProcess>
{
public:
  SettleProcess() : calledDispatch(false) {}

  virtual void initialize()
  {
    os::sleep(Milliseconds(10));
    delay(Seconds(0), self(), &SettleProcess::afterDelay);
  }

  void afterDelay()
  {
    dispatch(self(), &SettleProcess::afterDispatch);
    os::sleep(Milliseconds(10));
    TimeoutProcess timeoutProcess;
    spawn(timeoutProcess);
    terminate(timeoutProcess);
    wait(timeoutProcess);
  }

  void afterDispatch()
  {
    os::sleep(Milliseconds(10));
    calledDispatch = true;
  }

  volatile bool calledDispatch;
};


TEST(Process, settle)
{
  ASSERT_TRUE(GTEST_IS_THREADSAFE);

  Clock::pause();
  SettleProcess process;
  spawn(process);
  Clock::settle();
  ASSERT_TRUE(process.calledDispatch);
  terminate(process);
  wait(process);
  Clock::resume();
}


TEST(Process, pid)
{
  ASSERT_TRUE(GTEST_IS_THREADSAFE);

  TimeoutProcess process;

  PID<TimeoutProcess> pid = process;
}


class Listener1 : public Process<Listener1>
{
public:
  virtual void event1() = 0;
};


class Listener2 : public Process<Listener2>
{
public:
  virtual void event2() = 0;
};


class MultipleListenerProcess
  : public Process<MultipleListenerProcess>,
    public Listener1,
    public Listener2
{
public:
  MOCK_METHOD0(event1, void());
  MOCK_METHOD0(event2, void());
};


TEST(Process, listener)
{
  ASSERT_TRUE(GTEST_IS_THREADSAFE);

  MultipleListenerProcess process;

  EXPECT_CALL(process, event1())
    .Times(1);

  EXPECT_CALL(process, event2())
    .Times(1);

  spawn(process);

  dispatch(PID<Listener1>(process), &Listener1::event1);
  dispatch(PID<Listener2>(process), &Listener2::event2);

  terminate(process, false);
  wait(process);
}


class EventReceiver
{
public:
  MOCK_METHOD1(event1, void(int));
  MOCK_METHOD1(event2, void(const string&));
};


TEST(Process, executor)
{
  ASSERT_TRUE(GTEST_IS_THREADSAFE);

  volatile bool event1Called = false;
  volatile bool event2Called = false;

  EventReceiver receiver;

  EXPECT_CALL(receiver, event1(42))
    .WillOnce(Assign(&event1Called, true));

  EXPECT_CALL(receiver, event2("event2"))
    .WillOnce(Assign(&event2Called, true));

  Executor executor;

  Deferred<void(int)> event1 =
    executor.defer(lambda::function<void(int)>(
                       lambda::bind(&EventReceiver::event1,
                                    &receiver,
                                    lambda::_1)));
  event1(42);

  Deferred<void(const string&)> event2 =
    executor.defer(lambda::function<void(const string&)>(
                       lambda::bind(&EventReceiver::event2,
                                    &receiver,
                                    lambda::_1)));

  event2("event2");

  while (!event1Called);
  while (!event2Called);
}


class RemoteProcess : public Process<RemoteProcess>
{
public:
  RemoteProcess()
  {
    install("handler", &RemoteProcess::handler);
  }

  MOCK_METHOD2(handler, void(const UPID&, const string&));
};


TEST(Process, remote)
{
  ASSERT_TRUE(GTEST_IS_THREADSAFE);

  RemoteProcess process;
  spawn(process);

  Future<Nothing> handler;
  EXPECT_CALL(process, handler(_, _))
    .WillOnce(FutureSatisfy(&handler));

  Try<Socket> create = Socket::create();
  ASSERT_SOME(create);

  Socket socket = create.get();

  AWAIT_READY(socket.connect(process.self().address));

  Message message;
  message.name = "handler";
  message.from = UPID();
  message.to = process.self();

  const string& data = MessageEncoder::encode(&message);

  AWAIT_READY(socket.send(data));

  AWAIT_READY(handler);

  terminate(process);
  wait(process);
}


// Like the 'remote' test but uses http::post.
TEST(Process, http1)
{
  ASSERT_TRUE(GTEST_IS_THREADSAFE);

  RemoteProcess process;
  spawn(process);

  Future<UPID> pid;
  Future<string> body;
  EXPECT_CALL(process, handler(_, _))
    .WillOnce(DoAll(FutureArg<0>(&pid),
                    FutureArg<1>(&body)));

  hashmap<string, string> headers;
  headers["User-Agent"] = "libprocess/";

  Future<http::Response> response =
    http::post(process.self(), "handler", headers, "hello world");

  AWAIT_READY(body);
  ASSERT_EQ("hello world", body.get());

  AWAIT_READY(pid);
  ASSERT_EQ(UPID(), pid.get());

  terminate(process);
  wait(process);
}


// Like 'http1' but using a 'Libprocess-From' header.
TEST(Process, http2)
{
  ASSERT_TRUE(GTEST_IS_THREADSAFE);

  RemoteProcess process;
  spawn(process);

  // Create a receiving socket so we can get messages back.
  Try<Socket> create = Socket::create();
  ASSERT_SOME(create);

  Socket socket = create.get();

  ASSERT_SOME(socket.bind(Address()));

  // Create a UPID for 'Libprocess-From' based on the IP and port we
  // got assigned.
  Try<Address> address = socket.address();
  ASSERT_SOME(address);

  UPID from("", address.get());

  ASSERT_SOME(socket.listen(1));

  Future<UPID> pid;
  Future<string> body;
  EXPECT_CALL(process, handler(_, _))
    .WillOnce(DoAll(FutureArg<0>(&pid),
                    FutureArg<1>(&body)));

  hashmap<string, string> headers;
  headers["Libprocess-From"] = stringify(from);

  Future<http::Response> response =
    http::post(process.self(), "handler", headers, "hello world");

  AWAIT_READY(response);
  ASSERT_EQ(http::statuses[202], response.get().status);

  AWAIT_READY(body);
  ASSERT_EQ("hello world", body.get());

  AWAIT_READY(pid);
  ASSERT_EQ(from, pid.get());

  // Now post a message as though it came from the process.
  const string name = "reply";
  post(process.self(), from, name);

  // Accept the incoming connection.
  Future<Socket> accept = socket.accept();
  AWAIT_READY(accept);

  Socket client = accept.get();

  const string data = "POST /" + name + " HTTP/1.1";
<<<<<<< HEAD
  EXPECT_SOME_EQ(data, os::read(c, data.size()));
=======
>>>>>>> c71ab05b

  AWAIT_EXPECT_EQ(data, client.recv(data.size()));

  terminate(process);
  wait(process);
}


int foo()
{
  return 1;
}

int foo1(int a)
{
  return a;
}


int foo2(int a, int b)
{
  return a + b;
}


int foo3(int a, int b, int c)
{
  return a + b + c;
}


int foo4(int a, int b, int c, int d)
{
  return a + b + c + d;
}


void bar(int a)
{
  return;
}


TEST(Process, async)
{
  ASSERT_TRUE(GTEST_IS_THREADSAFE);

  // Non-void functions with different no.of args.
  EXPECT_EQ(1, async(&foo).get());
  EXPECT_EQ(10, async(&foo1, 10).get());
  EXPECT_EQ(30, async(&foo2, 10, 20).get());
  EXPECT_EQ(60, async(&foo3, 10, 20, 30).get());
  EXPECT_EQ(100, async(&foo4, 10, 20, 30, 40).get());

  // Non-void function with a complex arg.
  int i = 42;
  EXPECT_EQ("42", async(&itoa2, &i).get());

  // Non-void function that returns a future.
  EXPECT_EQ("42", async(&itoa1, &i).get().get());
}


class FileServer : public Process<FileServer>
{
public:
  explicit FileServer(const string& _path)
    : path(_path) {}

  virtual void initialize()
  {
    provide("", path);
  }

  const string path;
};


TEST(Process, provide)
{
  const Try<string>& mkdtemp = os::mkdtemp();
  ASSERT_SOME(mkdtemp);

  const string LOREM_IPSUM =
      "Lorem ipsum dolor sit amet, consectetur adipisicing elit, sed do "
      "eiusmod tempor incididunt ut labore et dolore magna aliqua. Ut enim ad "
      "minim veniam, quis nostrud exercitation ullamco laboris nisi ut aliquip "
      "ex ea commodo consequat. Duis aute irure dolor in reprehenderit in "
      "voluptate velit esse cillum dolore eu fugiat nulla pariatur. Excepteur "
      "sint occaecat cupidatat non proident, sunt in culpa qui officia "
      "deserunt mollit anim id est laborum.";

  const string path = path::join(mkdtemp.get(), "lorem.txt");
  ASSERT_SOME(os::write(path, LOREM_IPSUM));

  FileServer server(path);
  PID<FileServer> pid = spawn(server);

  Future<http::Response> response = http::get(pid);

  AWAIT_READY(response);

  ASSERT_EQ(LOREM_IPSUM, response.get().body);

  terminate(server);
  wait(server);

  ASSERT_SOME(os::rmdir(path));
}


#if __cplusplus >= 201103L
int baz(string s) { return 42; }

Future<int> bam(string s) { return 42; }


TEST(Process, defers)
{
  {
    std::function<Future<int>(string)> f =
      defer(std::bind(baz, std::placeholders::_1));

    Deferred<Future<int>(string)> d =
      defer(std::bind(baz, std::placeholders::_1));

    Future<int> future = Future<string>().then(
        defer(std::bind(baz, std::placeholders::_1)));

    Future<int> future3 = Future<string>().then(
        std::bind(baz, std::placeholders::_1));

    Future<string>().then(std::function<int(string)>());
    Future<string>().then(std::function<int(void)>());

    Future<int> future11 = Future<string>().then(
        defer(std::bind(bam, std::placeholders::_1)));

    Future<int> future12 = Future<string>().then(
        std::bind(bam, std::placeholders::_1));

    std::function<Future<int>(string)> f2 =
      defer([] (string s) { return baz(s); });

    Deferred<Future<int>(string)> d2 =
      defer([] (string s) { return baz(s); });

    Future<int> future2 = Future<string>().then(
        defer([] (string s) { return baz(s); }));

    Future<int> future4 = Future<string>().then(
        [] (string s) { return baz(s); });

    Future<int> future5 = Future<string>().then(
        defer([] (string s) -> Future<int> { return baz(s); }));

    Future<int> future6 = Future<string>().then(
        defer([] (string s) { return Future<int>(baz(s)); }));

    Future<int> future7 = Future<string>().then(
        defer([] (string s) { return bam(s); }));

    Future<int> future8 = Future<string>().then(
        [] (string s) { return Future<int>(baz(s)); });

    Future<int> future9 = Future<string>().then(
        [] (string s) -> Future<int> { return baz(s); });

    Future<int> future10 = Future<string>().then(
        [] (string s) { return bam(s); });
  }

//   {
//     // CAN NOT DO IN CLANG!
//     std::function<void(string)> f =
//       defer(std::bind(baz, std::placeholders::_1));

//     std::function<int(string)> blah;
//     std::function<void(string)> blam = blah;

//     std::function<void(string)> f2 =
//       defer([] (string s) { return baz(s); });
//   }

//   {
//     // CAN NOT DO WITH GCC OR CLANG!
//     std::function<int(int)> f =
//       defer(std::bind(baz, std::placeholders::_1));
//   }

  {
    std::function<Future<int>(void)> f =
      defer(std::bind(baz, "42"));

    std::function<Future<int>(void)> f2 =
      defer([] () { return baz("42"); });
  }

  {
    std::function<Future<int>(int)> f =
      defer(std::bind(baz, "42"));

    std::function<Future<int>(int)> f2 =
      defer([] (int i) { return baz("42"); });
  }

  // Don't care about value passed from Future::then.
  {
    Future<int> future = Future<string>().then(
        defer(std::bind(baz, "42")));

    Future<int> future3 = Future<string>().then(
        std::bind(baz, "42"));

    Future<int> future11 = Future<string>().then(
        defer(std::bind(bam, "42")));

    Future<int> future12 = Future<string>().then(
        std::bind(bam, "42"));

    Future<int> future2 = Future<string>().then(
        defer([] () { return baz("42"); }));

    Future<int> future4 = Future<string>().then(
        [] () { return baz("42"); });

    Future<int> future5 = Future<string>().then(
        defer([] () -> Future<int> { return baz("42"); }));

    Future<int> future6 = Future<string>().then(
        defer([] () { return Future<int>(baz("42")); }));

    Future<int> future7 = Future<string>().then(
        defer([] () { return bam("42"); }));

    Future<int> future8 = Future<string>().then(
        [] () { return Future<int>(baz("42")); });

    Future<int> future9 = Future<string>().then(
        [] () -> Future<int> { return baz("42"); });

    Future<int> future10 = Future<string>().then(
        [] () { return bam("42"); });
  }

  struct Functor
  {
    int operator () (string) const { return 42; }
    int operator () () const { return 42; }
  } functor;

  Future<int> future13 = Future<string>().then(
      defer(functor));
}
#endif // __cplusplus >= 201103L


TEST(Future, FromTry)
{
  Try<int> t = 1;
  Future<int> future = t;

  ASSERT_TRUE(future.isReady());
  EXPECT_EQ(1, future.get());

  t = Error("error");
  future = t;

  ASSERT_TRUE(future.isFailed());
}


class PercentEncodedIDProcess : public Process<PercentEncodedIDProcess>
{
public:
  PercentEncodedIDProcess()
    : ProcessBase("id(42)") {}

  virtual void initialize()
  {
    install("handler1", &Self::handler1);
    route("/handler2", None(), &Self::handler2);
  }

  MOCK_METHOD2(handler1, void(const UPID&, const string&));
  MOCK_METHOD1(handler2, Future<http::Response>(const http::Request&));
};


TEST(Process, PercentEncodedURLs)
{
  PercentEncodedIDProcess process;
  spawn(process);

  // Construct the PID using percent-encoding.
  UPID pid("id%2842%29", process.self().address);

  // Mimic a libprocess message sent to an installed handler.
  Future<Nothing> handler1;
  EXPECT_CALL(process, handler1(_, _))
    .WillOnce(FutureSatisfy(&handler1));

  hashmap<string, string> headers;
  headers["User-Agent"] = "libprocess/";

  Future<http::Response> response = http::post(pid, "handler1", headers);

  AWAIT_READY(handler1);

  // Now an HTTP request.
  EXPECT_CALL(process, handler2(_))
    .WillOnce(Return(http::OK()));

  response = http::get(pid, "handler2");

  AWAIT_READY(response);
  EXPECT_EQ(http::statuses[200], response.get().status);

  terminate(process);
  wait(process);
}<|MERGE_RESOLUTION|>--- conflicted
+++ resolved
@@ -1575,10 +1575,6 @@
   Socket client = accept.get();
 
   const string data = "POST /" + name + " HTTP/1.1";
-<<<<<<< HEAD
-  EXPECT_SOME_EQ(data, os::read(c, data.size()));
-=======
->>>>>>> c71ab05b
 
   AWAIT_EXPECT_EQ(data, client.recv(data.size()));
 
