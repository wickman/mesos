/**
 * Licensed to the Apache Software Foundation (ASF) under one
 * or more contributor license agreements.  See the NOTICE file
 * distributed with this work for additional information
 * regarding copyright ownership.  The ASF licenses this file
 * to you under the Apache License, Version 2.0 (the
 * "License"); you may not use this file except in compliance
 * with the License.  You may obtain a copy of the License at
 *
 *     http://www.apache.org/licenses/LICENSE-2.0
 *
 * Unless required by applicable law or agreed to in writing, software
 * distributed under the License is distributed on an "AS IS" BASIS,
 * WITHOUT WARRANTIES OR CONDITIONS OF ANY KIND, either express or implied.
 * See the License for the specific language governing permissions and
 * limitations under the License.
 */

#include <gmock/gmock.h>

#include <iostream>
#include <string>
#include <vector>

#include <process/future.hpp>
#include <process/io.hpp>
#include <process/reap.hpp>
#include <process/subprocess.hpp>

#include <stout/bytes.hpp>
#include <stout/gtest.hpp>
#include <stout/ip.hpp>
#include <stout/json.hpp>
#include <stout/mac.hpp>
#include <stout/net.hpp>

#include "linux/fs.hpp"

#include "linux/routing/utils.hpp"

#include "linux/routing/filter/ip.hpp"

#include "linux/routing/link/link.hpp"

#include "linux/routing/queueing/ingress.hpp"

#include "master/master.hpp"

#include "slave/flags.hpp"
#include "slave/slave.hpp"

#include "slave/containerizer/isolators/network/port_mapping.hpp"

#include "slave/containerizer/fetcher.hpp"
#include "slave/containerizer/launcher.hpp"
#include "slave/containerizer/linux_launcher.hpp"

#include "slave/containerizer/mesos/containerizer.hpp"
#include "slave/containerizer/mesos/launch.hpp"

#include "tests/flags.hpp"
#include "tests/mesos.hpp"
#include "tests/utils.hpp"

using namespace mesos::internal::slave;

using namespace process;

using namespace routing;
using namespace routing::filter;
using namespace routing::queueing;

using mesos::internal::master::Master;

using mesos::slave::Isolator;

using std::list;
using std::ostringstream;
using std::set;
using std::string;
using std::vector;

using testing::_;
using testing::Eq;
using testing::Return;

namespace mesos {
namespace internal {
namespace tests {


// An old glibc might not have this symbol.
#ifndef MNT_DETACH
#define MNT_DETACH 2
#endif


static void cleanup(const string& eth0, const string& lo)
{
  // Clean up the ingress qdisc on eth0 and lo if exists.
  Try<bool> hostEth0ExistsQdisc = ingress::exists(eth0);
  ASSERT_SOME(hostEth0ExistsQdisc);

  if (hostEth0ExistsQdisc.get()) {
    ASSERT_SOME_TRUE(ingress::remove(eth0));
  }

  Try<bool> hostLoExistsQdisc = ingress::exists(lo);
  ASSERT_SOME(hostLoExistsQdisc);

  if (hostLoExistsQdisc.get()) {
    ASSERT_SOME_TRUE(ingress::remove(lo));
  }

  // Clean up all 'veth' devices if exist.
  Try<set<string> > links = net::links();
  ASSERT_SOME(links);

  foreach (const string& name, links.get()) {
    if (strings::startsWith(name, slave::VETH_PREFIX)) {
      ASSERT_SOME_TRUE(link::remove(name));
    }
  }

  Try<list<string> > entries = os::ls(slave::BIND_MOUNT_ROOT);
  ASSERT_SOME(entries);

  foreach (const string& file, entries.get()) {
    string target = path::join(slave::BIND_MOUNT_ROOT, file);

    // NOTE: Here, we ignore the unmount errors because previous tests
    // may have created the file and died before mounting.
    mesos::internal::fs::unmount(target, MNT_DETACH);

    // Use best effort to remove the bind mount file, but it is okay
    // the file can't be removed at this point.
    os::rm(target);
  }
}


class PortMappingIsolatorTest : public TemporaryDirectoryTest
{
public:
  static void SetUpTestCase()
  {
    ASSERT_SOME(routing::check())
      << "-------------------------------------------------------------\n"
      << "We cannot run any PortMappingIsolatorTests because your\n"
      << "libnl library is not new enough. You can either install a\n"
      << "new libnl library, or disable this test case\n"
      << "-------------------------------------------------------------";

    ASSERT_SOME_EQ(0, os::shell(NULL, "which nc"))
      << "-------------------------------------------------------------\n"
      << "We cannot run any PortMappingIsolatorTests because 'nc'\n"
      << "could not be found. You can either install 'nc', or disable\n"
      << "this test case\n"
      << "-------------------------------------------------------------";

    ASSERT_SOME_EQ(0, os::shell(NULL, "which arping"))
      << "-------------------------------------------------------------\n"
      << "We cannot run some PortMappingIsolatorTests because 'arping'\n"
      << "could not be found. You can either isntall 'arping', or\n"
      << "disable this test case\n"
      << "-------------------------------------------------------------";
  }

protected:
  virtual void SetUp()
  {
    TemporaryDirectoryTest::SetUp();

    flags = CreateSlaveFlags();

    // Guess the name of the public interface.
    Result<string> _eth0 = link::eth0();
    ASSERT_SOME(_eth0) << "Failed to guess the name of the public interface";

    eth0 = _eth0.get();

    LOG(INFO) << "Using " << eth0 << " as the public interface";

    // Guess the name of the loopback interface.
    Result<string> _lo = link::lo();
    ASSERT_SOME(_lo) << "Failed to guess the name of the loopback interface";

    lo = _lo.get();

    LOG(INFO) << "Using " << lo << " as the loopback interface";

    // Clean up qdiscs and veth devices.
    cleanup(eth0, lo);

    // Get host IP address.
    Result<net::IPNetwork> _hostIPNetwork =
        net::IPNetwork::fromLinkDevice(eth0, AF_INET);

    CHECK_SOME(_hostIPNetwork)
      << "Failed to retrieve the host public IP network from " << eth0 << ": "
      << _hostIPNetwork.error();

    hostIPNetwork = _hostIPNetwork.get();

    // Get all the external name servers for tests that need to talk
    // to an external host, e.g., ping, DNS.
    Try<string> read = os::read("/etc/resolv.conf");
    CHECK_SOME(read);

    foreach (const string& line, strings::split(read.get(), "\n")) {
      if (!strings::startsWith(line, "nameserver")) {
        continue;
      }

      vector<string> tokens = strings::split(line, " ");
      ASSERT_EQ(2u, tokens.size()) << "Unexpected format in '/etc/resolv.conf'";
      if (tokens[1] != "127.0.0.1") {
        nameServers.push_back(tokens[1]);
      }
    }

    container1Ports = "ports:[31000-31499]";
    container2Ports = "ports:[31500-32000]";

    port = 31001;

    // 'errorPort' is not in 'ports' or 'ephemeral_ports'.
    errorPort = 32502;

    container1Ready = path::join(os::getcwd(), "container1_ready");
    container2Ready = path::join(os::getcwd(), "container2_ready");
    trafficViaLoopback = path::join(os::getcwd(), "traffic_via_loopback");
    trafficViaPublic = path::join(os::getcwd(), "traffic_via_public");
    exitStatus = path::join(os::getcwd(), "exit_status");
  }

  virtual void TearDown()
  {
    cleanup(eth0, lo);
    TemporaryDirectoryTest::TearDown();
  }

  slave::Flags CreateSlaveFlags()
  {
    slave::Flags flags;

    flags.launcher_dir = path::join(tests::flags.build_dir, "src");

    // NOTE: By default, Linux sets host ip local port range to
    // [32768, 61000]. We set 'ephemeral_ports' resource so that it
    // does not overlap with the host ip local port range.
    flags.resources =
      "cpus:2;mem:1024;disk:1024;ports:[31000-32000];"
      "ephemeral_ports:[30001-30999]";

    // NOTE: '16' should be enough for all our tests.
    flags.ephemeral_ports_per_container = 16;

    flags.isolation = "network/port_mapping";

    return flags;
  }

  Try<pid_t> launchHelper(
      Launcher* launcher,
      int pipes[2],
      const ContainerID& containerId,
      const string& command,
      const Option<CommandInfo>& preparation)
  {
    CommandInfo commandInfo;
    commandInfo.set_value(command);

    // The flags to pass to the helper process.
    MesosContainerizerLaunch::Flags launchFlags;

    launchFlags.command = JSON::Protobuf(commandInfo);
    launchFlags.directory = os::getcwd();

    CHECK_SOME(os::user());
    launchFlags.user = os::user().get();

    launchFlags.pipe_read = pipes[0];
    launchFlags.pipe_write = pipes[1];

    JSON::Object commands;
    JSON::Array array;
    array.values.push_back(JSON::Protobuf(preparation.get()));
    commands.values["commands"] = array;

    launchFlags.commands = commands;

    vector<string> argv(2);
    argv[0] = "mesos-containerizer";
    argv[1] = MesosContainerizerLaunch::NAME;

    Try<pid_t> pid = launcher->fork(
        containerId,
        path::join(flags.launcher_dir, "mesos-containerizer"),
        argv,
        Subprocess::FD(STDIN_FILENO),
        Subprocess::FD(STDOUT_FILENO),
        Subprocess::FD(STDERR_FILENO),
        launchFlags,
        None(),
        None());

    return pid;
  }


  JSON::Object statisticsHelper(
      pid_t pid,
      bool enable_summary,
      bool enable_details)
  {
    // Retrieve the socket information from inside the container.
    PortMappingStatistics statistics;
    statistics.flags.pid = pid;
    statistics.flags.enable_socket_statistics_summary = enable_summary;
    statistics.flags.enable_socket_statistics_details = enable_details;

    vector<string> argv(2);
    argv[0] = "mesos-network-helper";
    argv[1] = PortMappingStatistics::NAME;

    // We don't need STDIN; we need STDOUT for the result; we leave
    // STDERR as is to log to slave process.
    Try<Subprocess> s = subprocess(
        path::join(flags.launcher_dir, "mesos-network-helper"),
        argv,
        Subprocess::PATH("/dev/null"),
        Subprocess::PIPE(),
        Subprocess::FD(STDERR_FILENO),
        statistics.flags);

    CHECK_SOME(s);

    Future<Option<int> > status = s.get().status();
    AWAIT_EXPECT_READY(status);
    EXPECT_SOME_EQ(0, status.get());

    Future<string> out = io::read(s.get().out().get());
    AWAIT_EXPECT_READY(out);

    Try<JSON::Object> object = JSON::parse<JSON::Object>(out.get());
    CHECK_SOME(object);

    return object.get();
  }

  slave::Flags flags;

  // Name of the host eth0 and lo.
  string eth0;
  string lo;

  // Host public IP network.
  Option<net::IPNetwork> hostIPNetwork;

  // 'port' is within the range of ports assigned to one container.
  int port;

  // 'errorPort' is outside the range of ports assigned to the
  // container. Connecting to a container using this port will fail.
  int errorPort;

  // Ports assigned to container1.
  string container1Ports;

  // Ports assigned to container2.
  string container2Ports;

  // All the external name servers as read from /etc/resolv.conf.
  vector<string> nameServers;

  // Some auxiliary files for the tests.
  string container1Ready;
  string container2Ready;
  string trafficViaLoopback;
  string trafficViaPublic;
  string exitStatus;
};


// This test uses 2 containers: one listens to 'port' and 'errorPort'
// and writes data received to files; the other container attemptes to
// connect to the previous container using 'port' and
// 'errorPort'. Verify that only the connection through 'port' is
// successful.
TEST_F(PortMappingIsolatorTest, ROOT_ContainerToContainerTCPTest)
{
  Try<Isolator*> isolator = PortMappingIsolatorProcess::create(flags);
  CHECK_SOME(isolator);

  Try<Launcher*> launcher = LinuxLauncher::create(flags);
  CHECK_SOME(launcher);

  // Set the executor's resources.
  ExecutorInfo executorInfo;
  executorInfo.mutable_resources()->CopyFrom(
      Resources::parse(container1Ports).get());

  ContainerID containerId1;
  containerId1.set_value("container1");

  // Use a relative temporary directory so it gets cleaned up
  // automatically with the test.
  Try<string> dir1 = os::mkdtemp(path::join(os::getcwd(), "XXXXXX"));
  ASSERT_SOME(dir1);

  Future<Option<CommandInfo> > preparation1 =
    isolator.get()->prepare(containerId1, executorInfo, dir1.get(), None());

  AWAIT_READY(preparation1);
  ASSERT_SOME(preparation1.get());

  ostringstream command1;

  // Listen to 'localhost' and 'port'.
  command1 << "nc -l localhost " << port << " > " << trafficViaLoopback << "& ";

  // Listen to 'public ip' and 'port'.
  command1 << "nc -l " << hostIPNetwork.get().address() << " " << port
           << " > " << trafficViaPublic << "& ";

  // Listen to 'errorPort'. This should not get anything.
  command1 << "nc -l " << errorPort << " | tee " << trafficViaLoopback << " "
           << trafficViaPublic << "& ";

  // Touch the guard file.
  command1 << "touch " << container1Ready;

  int pipes[2];
  ASSERT_NE(-1, ::pipe(pipes));

  Try<pid_t> pid = launchHelper(
      launcher.get(),
      pipes,
      containerId1,
      command1.str(),
      preparation1.get());
  ASSERT_SOME(pid);

  // Reap the forked child.
  Future<Option<int> > status1 = process::reap(pid.get());

  // Continue in the parent.
  ::close(pipes[0]);

  // Isolate the forked child.
  AWAIT_READY(isolator.get()->isolate(containerId1, pid.get()));

  // Now signal the child to continue.
  char dummy;
  ASSERT_LT(0, ::write(pipes[1], &dummy, sizeof(dummy)));
  ::close(pipes[1]);

  // Wait for the command to start.
  while (!os::exists(container1Ready));

  ContainerID containerId2;
  containerId2.set_value("container2");

  executorInfo.mutable_resources()->CopyFrom(
      Resources::parse(container2Ports).get());

  // Use a relative temporary directory so it gets cleaned up
  // automatically with the test.
  Try<string> dir2 = os::mkdtemp(path::join(os::getcwd(), "XXXXXX"));
  ASSERT_SOME(dir2);

  Future<Option<CommandInfo> > preparation2 =
    isolator.get()->prepare(containerId2, executorInfo, dir2.get(), None());

  AWAIT_READY(preparation2);
  ASSERT_SOME(preparation2.get());

  ostringstream command2;

  // Send to 'localhost' and 'port'.
  command2 << "echo -n hello1 | nc localhost " << port << ";";
  // Send to 'localhost' and 'errorPort'. This should fail.
  command2 << "echo -n hello2 | nc localhost " << errorPort << ";";
  // Send to 'public IP' and 'port'.
  command2 << "echo -n hello3 | nc " << hostIPNetwork.get().address()
           << " " << port << ";";
  // Send to 'public IP' and 'errorPort'. This should fail.
  command2 << "echo -n hello4 | nc " << hostIPNetwork.get().address()
           << " " << errorPort << ";";
  // Touch the guard file.
  command2 << "touch " << container2Ready;

  ASSERT_NE(-1, ::pipe(pipes));

  pid = launchHelper(
      launcher.get(),
      pipes,
      containerId2,
      command2.str(),
      preparation2.get());
  ASSERT_SOME(pid);

  // Reap the forked child.
  Future<Option<int> > status2 = process::reap(pid.get());

  // Continue in the parent.
  ::close(pipes[0]);

  // Isolate the forked child.
  AWAIT_READY(isolator.get()->isolate(containerId2, pid.get()));

  // Now signal the child to continue.
  ASSERT_LT(0, ::write(pipes[1], &dummy, sizeof(dummy)));
  ::close(pipes[1]);

  // Wait for the command to start.
  while (!os::exists(container2Ready));

  // Wait for the command to complete.
  AWAIT_READY(status1);
  AWAIT_READY(status2);

  EXPECT_SOME_EQ("hello1", os::read(trafficViaLoopback));
  EXPECT_SOME_EQ("hello3", os::read(trafficViaPublic));

  // Ensure all processes are killed.
  AWAIT_READY(launcher.get()->destroy(containerId1));
  AWAIT_READY(launcher.get()->destroy(containerId2));

  // Let the isolator clean up.
  AWAIT_READY(isolator.get()->cleanup(containerId1));
  AWAIT_READY(isolator.get()->cleanup(containerId2));

  delete isolator.get();
  delete launcher.get();
}


// The same container-to-container test but with UDP.
TEST_F(PortMappingIsolatorTest, ROOT_ContainerToContainerUDPTest)
{
  Try<Isolator*> isolator = PortMappingIsolatorProcess::create(flags);
  CHECK_SOME(isolator);

  Try<Launcher*> launcher = LinuxLauncher::create(flags);
  CHECK_SOME(launcher);

  // Set the executor's resources.
  ExecutorInfo executorInfo;
  executorInfo.mutable_resources()->CopyFrom(
      Resources::parse(container1Ports).get());

  ContainerID containerId1;
  containerId1.set_value("container1");

  // Use a relative temporary directory so it gets cleaned up
  // automatically with the test.
  Try<string> dir1 = os::mkdtemp(path::join(os::getcwd(), "XXXXXX"));
  ASSERT_SOME(dir1);

  Future<Option<CommandInfo> > preparation1 =
    isolator.get()->prepare(containerId1, executorInfo, dir1.get(), None());

  AWAIT_READY(preparation1);
  ASSERT_SOME(preparation1.get());

  ostringstream command1;

  // Listen to 'localhost' and 'port'.
  command1 << "nc -u -l localhost " << port << " > "
           << trafficViaLoopback << "& ";

  // Listen to 'public ip' and 'port'.
  command1 << "nc -u -l " << hostIPNetwork.get().address() << " " << port
           << " > " << trafficViaPublic << "& ";

  // Listen to 'errorPort'. This should not receive anything.
  command1 << "nc -u -l " << errorPort << " | tee " << trafficViaLoopback << " "
           << trafficViaPublic << "& ";

  // Touch the guard file.
  command1 << "touch " << container1Ready;

  int pipes[2];
  ASSERT_NE(-1, ::pipe(pipes));

  Try<pid_t> pid = launchHelper(
      launcher.get(),
      pipes,
      containerId1,
      command1.str(),
      preparation1.get());
  ASSERT_SOME(pid);

  // Reap the forked child.
  Future<Option<int> > status1 = process::reap(pid.get());

  // Continue in the parent.
  ::close(pipes[0]);

  // Isolate the forked child.
  AWAIT_READY(isolator.get()->isolate(containerId1, pid.get()));

  // Now signal the child to continue.
  char dummy;
  ASSERT_LT(0, ::write(pipes[1], &dummy, sizeof(dummy)));
  ::close(pipes[1]);

  // Wait for the command to start.
  while (!os::exists(container1Ready));

  ContainerID containerId2;
  containerId2.set_value("container2");

  executorInfo.mutable_resources()->CopyFrom(
      Resources::parse(container2Ports).get());

  // Use a relative temporary directory so it gets cleaned up
  // automatically with the test.
  Try<string> dir2 = os::mkdtemp(path::join(os::getcwd(), "XXXXXX"));
  ASSERT_SOME(dir2);

  Future<Option<CommandInfo> > preparation2 =
    isolator.get()->prepare(containerId2, executorInfo, dir2.get(), None());

  AWAIT_READY(preparation2);
  ASSERT_SOME(preparation2.get());

  ostringstream command2;

  // Send to 'localhost' and 'port'.
  command2 << "echo -n hello1 | nc -w1 -u localhost " << port << ";";
  // Send to 'localhost' and 'errorPort'. No data should be sent.
  command2 << "echo -n hello2 | nc -w1 -u localhost " << errorPort << ";";
  // Send to 'public IP' and 'port'.
  command2 << "echo -n hello3 | nc -w1 -u " << hostIPNetwork.get().address()
           << " " << port << ";";
  // Send to 'public IP' and 'errorPort'. No data should be sent.
  command2 << "echo -n hello4 | nc -w1 -u " << hostIPNetwork.get().address()
           << " " << errorPort << ";";
  // Touch the guard file.
  command2 << "touch " << container2Ready;

  ASSERT_NE(-1, ::pipe(pipes));

  pid = launchHelper(
      launcher.get(),
      pipes,
      containerId2,
      command2.str(),
      preparation2.get());

  ASSERT_SOME(pid);

  // Reap the forked child.
  Future<Option<int> > status2 = process::reap(pid.get());

  // Continue in the parent.
  ::close(pipes[0]);

  // Isolate the forked child.
  AWAIT_READY(isolator.get()->isolate(containerId2, pid.get()));

  // Now signal the child to continue.
  ASSERT_LT(0, ::write(pipes[1], &dummy, sizeof(dummy)));
  ::close(pipes[1]);

  // Wait for the command to start.
  while (!os::exists(container2Ready));

  // Wait for the command to complete.
  AWAIT_READY(status1);
  AWAIT_READY(status2);

  EXPECT_SOME_EQ("hello1", os::read(trafficViaLoopback));
  EXPECT_SOME_EQ("hello3", os::read(trafficViaPublic));

  // Ensure all processes are killed.
  AWAIT_READY(launcher.get()->destroy(containerId1));
  AWAIT_READY(launcher.get()->destroy(containerId2));

  // Let the isolator clean up.
  AWAIT_READY(isolator.get()->cleanup(containerId1));
  AWAIT_READY(isolator.get()->cleanup(containerId2));

  delete isolator.get();
  delete launcher.get();
}


// Test the scenario where a UDP server is in a container while host
// tries to establish a UDP connection.
TEST_F(PortMappingIsolatorTest, ROOT_HostToContainerUDPTest)
{
  Try<Isolator*> isolator = PortMappingIsolatorProcess::create(flags);
  CHECK_SOME(isolator);

  Try<Launcher*> launcher = LinuxLauncher::create(flags);
  CHECK_SOME(launcher);

  // Set the executor's resources.
  ExecutorInfo executorInfo;
  executorInfo.mutable_resources()->CopyFrom(
      Resources::parse(container1Ports).get());

  ContainerID containerId;
  containerId.set_value("container1");

  // Use a relative temporary directory so it gets cleaned up
  // automatically with the test.
  Try<string> dir = os::mkdtemp(path::join(os::getcwd(), "XXXXXX"));
  ASSERT_SOME(dir);

  Future<Option<CommandInfo> > preparation1 =
    isolator.get()->prepare(containerId, executorInfo, dir.get(), None());

  AWAIT_READY(preparation1);
  ASSERT_SOME(preparation1.get());

  ostringstream command1;

  // Listen to 'localhost' and 'Port'.
  command1 << "nc -u -l localhost " << port << " > "
           << trafficViaLoopback << "&";

  // Listen to 'public IP' and 'Port'.
  command1 << "nc -u -l " << hostIPNetwork.get().address() << " " << port
           << " > " << trafficViaPublic << "&";

  // Listen to 'public IP' and 'errorPort'. This should not receive anything.
  command1 << "nc -u -l " << errorPort << " | tee " << trafficViaLoopback << " "
           << trafficViaPublic << "&";

  // Touch the guard file.
  command1 << "touch " << container1Ready;

  int pipes[2];
  ASSERT_NE(-1, ::pipe(pipes));

  Try<pid_t> pid = launchHelper(
      launcher.get(),
      pipes,
      containerId,
      command1.str(),
      preparation1.get());

  ASSERT_SOME(pid);

  // Reap the forked child.
  Future<Option<int> > status = process::reap(pid.get());

  // Continue in the parent.
  ::close(pipes[0]);

  // Isolate the forked child.
  AWAIT_READY(isolator.get()->isolate(containerId, pid.get()));

  // Now signal the child to continue.
  char dummy;
  ASSERT_LT(0, ::write(pipes[1], &dummy, sizeof(dummy)));
  ::close(pipes[1]);

  // Wait for the command to start.
  while (!os::exists(container1Ready));

  // Send to 'localhost' and 'port'.
  ASSERT_SOME_EQ(0, os::shell(
      NULL,
      "echo -n hello1 | nc -w1 -u localhost %s",
      stringify(port).c_str()));

  // Send to 'localhost' and 'errorPort'. The command should return
  // successfully because UDP is stateless but no data could be sent.
  ASSERT_SOME_EQ(0, os::shell(
      NULL,
      "echo -n hello2 | nc -w1 -u localhost %s",
      stringify(errorPort).c_str()));

  // Send to 'public IP' and 'port'.
  ASSERT_SOME_EQ(0, os::shell(
      NULL,
      "echo -n hello3 | nc -w1 -u %s %s",
      stringify(hostIPNetwork.get().address()).c_str(),
      stringify(port).c_str()));

  // Send to 'public IP' and 'errorPort'. The command should return
  // successfully because UDP is stateless but no data could be sent.
  ASSERT_SOME_EQ(0, os::shell(
      NULL,
      "echo -n hello4 | nc -w1 -u %s %s",
      stringify(hostIPNetwork.get().address()).c_str(),
      stringify(errorPort).c_str()));

  EXPECT_SOME_EQ("hello1", os::read(trafficViaLoopback));
  EXPECT_SOME_EQ("hello3", os::read(trafficViaPublic));

  // Ensure all processes are killed.
  AWAIT_READY(launcher.get()->destroy(containerId));

  // Let the isolator clean up.
  AWAIT_READY(isolator.get()->cleanup(containerId));

  delete isolator.get();
  delete launcher.get();
}


// Test the scenario where a TCP server is in a container while host
// tries to establish a TCP connection.
TEST_F(PortMappingIsolatorTest, ROOT_HostToContainerTCPTest)
{
  Try<Isolator*> isolator = PortMappingIsolatorProcess::create(flags);
  CHECK_SOME(isolator);

  Try<Launcher*> launcher = LinuxLauncher::create(flags);
  CHECK_SOME(launcher);

  // Set the executor's resources.
  ExecutorInfo executorInfo;
  executorInfo.mutable_resources()->CopyFrom(
      Resources::parse(container1Ports).get());

  ContainerID containerId;
  containerId.set_value("container1");

  // Use a relative temporary directory so it gets cleaned up
  // automatically with the test.
  Try<string> dir = os::mkdtemp(path::join(os::getcwd(), "XXXXXX"));
  ASSERT_SOME(dir);

  Future<Option<CommandInfo> > preparation1 =
    isolator.get()->prepare(containerId, executorInfo, dir.get(), None());

  AWAIT_READY(preparation1);
  ASSERT_SOME(preparation1.get());

  ostringstream command1;

  // Listen to 'localhost' and 'Port'.
  command1 << "nc -l localhost " << port << " > " << trafficViaLoopback << "&";

  // Listen to 'public IP' and 'Port'.
  command1 << "nc -l " << hostIPNetwork.get().address() << " " << port
           << " > " << trafficViaPublic << "&";

  // Listen to 'public IP' and 'errorPort'. This should fail.
  command1 << "nc -l " << errorPort << " | tee " << trafficViaLoopback << " "
           << trafficViaPublic << "&";

  // Touch the guard file.
  command1 << "touch " << container1Ready;

  int pipes[2];
  ASSERT_NE(-1, ::pipe(pipes));

  Try<pid_t> pid = launchHelper(
      launcher.get(),
      pipes,
      containerId,
      command1.str(),
      preparation1.get());

  ASSERT_SOME(pid);

  // Reap the forked child.
  Future<Option<int> > status = process::reap(pid.get());

  // Continue in the parent.
  ::close(pipes[0]);

  // Isolate the forked child.
  AWAIT_READY(isolator.get()->isolate(containerId, pid.get()));

  // Now signal the child to continue.
  char dummy;
  ASSERT_LT(0, ::write(pipes[1], &dummy, sizeof(dummy)));
  ::close(pipes[1]);

  // Wait for the command to start.
  while (!os::exists(container1Ready));

  // Send to 'localhost' and 'port'.
  ASSERT_SOME_EQ(0, os::shell(
      NULL,
      "echo -n hello1 | nc localhost %s",
      stringify(port).c_str()));

  // Send to 'localhost' and 'errorPort'. This should fail because TCP
  // connection couldn't be established..
  ASSERT_SOME_EQ(256, os::shell(
      NULL,
      "echo -n hello2 | nc localhost %s",
      stringify(errorPort).c_str()));

  // Send to 'public IP' and 'port'.
  ASSERT_SOME_EQ(0, os::shell(
      NULL,
      "echo -n hello3 | nc %s %s",
      stringify(hostIPNetwork.get().address()).c_str(),
      stringify(port).c_str()));

  // Send to 'public IP' and 'errorPort'. This should fail because TCP
  // connection couldn't be established.
  ASSERT_SOME_EQ(256, os::shell(
      NULL,
      "echo -n hello4 | nc %s %s",
      stringify(hostIPNetwork.get().address()).c_str(),
      stringify(errorPort).c_str()));

  EXPECT_SOME_EQ("hello1", os::read(trafficViaLoopback));
  EXPECT_SOME_EQ("hello3", os::read(trafficViaPublic));

  // Ensure all processes are killed.
  AWAIT_READY(launcher.get()->destroy(containerId));

  // Let the isolator clean up.
  AWAIT_READY(isolator.get()->cleanup(containerId));

  delete isolator.get();
  delete launcher.get();
}


// Test the scenario where a container issues ICMP requests to
// external hosts.
TEST_F(PortMappingIsolatorTest, ROOT_ContainerICMPExternalTest)
{
  // TODO(chzhcn): Even though this is unlikely, consider a better
  // way to get external servers.
  ASSERT_FALSE(nameServers.empty())
    << "-------------------------------------------------------------\n"
    << "We cannot run some PortMappingIsolatorTests because we could\n"
    << "not find any external name servers in /etc/resolv.conf.\n"
    << "-------------------------------------------------------------";

  Try<Isolator*> isolator = PortMappingIsolatorProcess::create(flags);
  CHECK_SOME(isolator);

  Try<Launcher*> launcher = LinuxLauncher::create(flags);
  CHECK_SOME(launcher);

  // Set the executor's resources.
  ExecutorInfo executorInfo;
  executorInfo.mutable_resources()->CopyFrom(
      Resources::parse(container1Ports).get());

  ContainerID containerId;
  containerId.set_value("container1");

  // Use a relative temporary directory so it gets cleaned up
  // automatically with the test.
  Try<string> dir = os::mkdtemp(path::join(os::getcwd(), "XXXXXX"));
  ASSERT_SOME(dir);

  Future<Option<CommandInfo> > preparation1 =
    isolator.get()->prepare(containerId, executorInfo, dir.get(), None());

  AWAIT_READY(preparation1);
  ASSERT_SOME(preparation1.get());

  ostringstream command1;
  for (unsigned int i = 0; i < nameServers.size(); i++) {
    const string& IP = nameServers[i];
    command1 << "ping -c1 " << IP;
    if (i + 1 < nameServers.size()) {
      command1 << " && ";
    }
  }
  command1 << "; echo -n $? > " << exitStatus << "; sync";

  int pipes[2];
  ASSERT_NE(-1, ::pipe(pipes));

  Try<pid_t> pid = launchHelper(
      launcher.get(),
      pipes,
      containerId,
      command1.str(),
      preparation1.get());

  ASSERT_SOME(pid);

  // Reap the forked child.
  Future<Option<int> > status = process::reap(pid.get());

  // Continue in the parent.
  ::close(pipes[0]);

  // Isolate the forked child.
  AWAIT_READY(isolator.get()->isolate(containerId, pid.get()));

  // Now signal the child to continue.
  char dummy;
  ASSERT_LT(0, ::write(pipes[1], &dummy, sizeof(dummy)));
  ::close(pipes[1]);

  // Wait for the command to complete.
  AWAIT_READY(status);

  EXPECT_SOME_EQ("0", os::read(exitStatus));

  // Ensure all processes are killed.
  AWAIT_READY(launcher.get()->destroy(containerId));

  // Let the isolator clean up.
  AWAIT_READY(isolator.get()->cleanup(containerId));

  delete isolator.get();
  delete launcher.get();
}


// Test the scenario where a container issues ICMP requests to itself.
TEST_F(PortMappingIsolatorTest, ROOT_ContainerICMPInternalTest)
{
  Try<Isolator*> isolator = PortMappingIsolatorProcess::create(flags);
  CHECK_SOME(isolator);

  Try<Launcher*> launcher = LinuxLauncher::create(flags);
  CHECK_SOME(launcher);

  // Set the executor's resources.
  ExecutorInfo executorInfo;
  executorInfo.mutable_resources()->CopyFrom(
      Resources::parse(container1Ports).get());

  ContainerID containerId;
  containerId.set_value("container1");

  // Use a relative temporary directory so it gets cleaned up
  // automatically with the test.
  Try<string> dir = os::mkdtemp(path::join(os::getcwd(), "XXXXXX"));
  ASSERT_SOME(dir);

  Future<Option<CommandInfo> > preparation1 =
    isolator.get()->prepare(containerId, executorInfo, dir.get(), None());

  AWAIT_READY(preparation1);
  ASSERT_SOME(preparation1.get());

  ostringstream command1;

  command1 << "ping -c1 127.0.0.1 && ping -c1 "
           << stringify(hostIPNetwork.get().address());

  command1 << "; echo -n $? > " << exitStatus << "; sync";

  int pipes[2];
  ASSERT_NE(-1, ::pipe(pipes));

  Try<pid_t> pid = launchHelper(
      launcher.get(),
      pipes,
      containerId,
      command1.str(),
      preparation1.get());

  ASSERT_SOME(pid);

  // Reap the forked child.
  Future<Option<int> > status = process::reap(pid.get());

  // Continue in the parent.
  ::close(pipes[0]);

  // Isolate the forked child.
  AWAIT_READY(isolator.get()->isolate(containerId, pid.get()));

  // Now signal the child to continue.
  char dummy;
  ASSERT_LT(0, ::write(pipes[1], &dummy, sizeof(dummy)));
  ::close(pipes[1]);

  // Wait for the command to complete.
  AWAIT_READY(status);

  EXPECT_SOME_EQ("0", os::read(exitStatus));

  // Ensure all processes are killed.
  AWAIT_READY(launcher.get()->destroy(containerId));

  // Let the isolator clean up.
  AWAIT_READY(isolator.get()->cleanup(containerId));

  delete isolator.get();
  delete launcher.get();
}


// Test the scenario where a container issues ARP requests to
// external hosts.
TEST_F(PortMappingIsolatorTest, ROOT_ContainerARPExternalTest)
{
  // TODO(chzhcn): Even though this is unlikely, consider a better
  // way to get external servers.
  ASSERT_FALSE(nameServers.empty())
    << "-------------------------------------------------------------\n"
    << "We cannot run some PortMappingIsolatorTests because we could\n"
    << "not find any external name servers in /etc/resolv.conf.\n"
    << "-------------------------------------------------------------";

  Try<Isolator*> isolator = PortMappingIsolatorProcess::create(flags);
  CHECK_SOME(isolator);

  Try<Launcher*> launcher = LinuxLauncher::create(flags);
  CHECK_SOME(launcher);

  // Set the executor's resources.
  ExecutorInfo executorInfo;
  executorInfo.mutable_resources()->CopyFrom(
      Resources::parse(container1Ports).get());

  ContainerID containerId;
  containerId.set_value("container1");

  // Use a relative temporary directory so it gets cleaned up
  // automatically with the test.
  Try<string> dir = os::mkdtemp(path::join(os::getcwd(), "XXXXXX"));
  ASSERT_SOME(dir);

  Future<Option<CommandInfo> > preparation1 =
    isolator.get()->prepare(containerId, executorInfo, dir.get(), None());

  AWAIT_READY(preparation1);
  ASSERT_SOME(preparation1.get());

  ostringstream command1;
  for (unsigned int i = 0; i < nameServers.size(); i++) {
    const string& IP = nameServers[i];
    // Time out after 1s and terminate upon receiving the first reply.
    command1 << "arping -f -w1 " << IP << " -I " << eth0;
    if (i + 1 < nameServers.size()) {
      command1 << " && ";
    }
  }
  command1 << "; echo -n $? > " << exitStatus << "; sync";

  int pipes[2];
  ASSERT_NE(-1, ::pipe(pipes));

  Try<pid_t> pid = launchHelper(
      launcher.get(),
      pipes,
      containerId,
      command1.str(),
      preparation1.get());

  ASSERT_SOME(pid);

  // Reap the forked child.
  Future<Option<int> > status = process::reap(pid.get());

  // Continue in the parent.
  ::close(pipes[0]);

  // Isolate the forked child.
  AWAIT_READY(isolator.get()->isolate(containerId, pid.get()));

  // Now signal the child to continue.
  char dummy;
  ASSERT_LT(0, ::write(pipes[1], &dummy, sizeof(dummy)));
  ::close(pipes[1]);

  // Wait for the command to complete.
  AWAIT_READY(status);

  EXPECT_SOME_EQ("0", os::read(exitStatus));

  // Ensure all processes are killed.
  AWAIT_READY(launcher.get()->destroy(containerId));

  // Let the isolator clean up.
  AWAIT_READY(isolator.get()->cleanup(containerId));

  delete isolator.get();
  delete launcher.get();
}


// Test DNS connectivity.
TEST_F(PortMappingIsolatorTest, ROOT_DNSTest)
{
  // TODO(chzhcn): Even though this is unlikely, consider a better
  // way to get external servers.
  ASSERT_FALSE(nameServers.empty())
    << "-------------------------------------------------------------\n"
    << "We cannot run some PortMappingIsolatorTests because we could\n"
    << "not find any external name servers in /etc/resolv.conf.\n"
    << "-------------------------------------------------------------";

  Try<Isolator*> isolator = PortMappingIsolatorProcess::create(flags);
  CHECK_SOME(isolator);

  Try<Launcher*> launcher = LinuxLauncher::create(flags);
  CHECK_SOME(launcher);

  // Set the executor's resources.
  ExecutorInfo executorInfo;
  executorInfo.mutable_resources()->CopyFrom(
      Resources::parse(container1Ports).get());

  ContainerID containerId;
  containerId.set_value("container1");

  // Use a relative temporary directory so it gets cleaned up
  // automatically with the test.
  Try<string> dir = os::mkdtemp(path::join(os::getcwd(), "XXXXXX"));
  ASSERT_SOME(dir);

  Future<Option<CommandInfo> > preparation1 =
    isolator.get()->prepare(containerId, executorInfo, dir.get(), None());

  AWAIT_READY(preparation1);
  ASSERT_SOME(preparation1.get());

  ostringstream command1;
  for (unsigned int i = 0; i < nameServers.size(); i++) {
    const string& IP = nameServers[i];
    command1 << "host " << IP;
    if (i + 1 < nameServers.size()) {
      command1 << " && ";
    }
  }
  command1 << "; echo -n $? > " << exitStatus << "; sync";

  int pipes[2];
  ASSERT_NE(-1, ::pipe(pipes));

  Try<pid_t> pid = launchHelper(
      launcher.get(),
      pipes,
      containerId,
      command1.str(),
      preparation1.get());

  ASSERT_SOME(pid);

  // Reap the forked child.
  Future<Option<int> > status = process::reap(pid.get());

  // Continue in the parent.
  ::close(pipes[0]);

  // Isolate the forked child.
  AWAIT_READY(isolator.get()->isolate(containerId, pid.get()));

  // Now signal the child to continue.
  char dummy;
  ASSERT_LT(0, ::write(pipes[1], &dummy, sizeof(dummy)));
  ::close(pipes[1]);

  // Wait for the command to complete.
  AWAIT_READY(status);

  EXPECT_SOME_EQ("0", os::read(exitStatus));

  // Ensure all processes are killed.
  AWAIT_READY(launcher.get()->destroy(containerId));

  // Let the isolator clean up.
  AWAIT_READY(isolator.get()->cleanup(containerId));

  delete isolator.get();
  delete launcher.get();
}


// Test the scenario where a container has run out of ephemeral ports
// to use.
TEST_F(PortMappingIsolatorTest, ROOT_TooManyContainersTest)
{
  // Increase the ephemeral ports per container so that we dont have
  // enough ephemeral ports to launch a second container.
  flags.ephemeral_ports_per_container = 512;

  Try<Isolator*> isolator = PortMappingIsolatorProcess::create(flags);
  CHECK_SOME(isolator);

  Try<Launcher*> launcher = LinuxLauncher::create(flags);
  CHECK_SOME(launcher);

  // Set the executor's resources.
  ExecutorInfo executorInfo;
  executorInfo.mutable_resources()->CopyFrom(
      Resources::parse(container1Ports).get());

  ContainerID containerId1;
  containerId1.set_value("container1");

  // Use a relative temporary directory so it gets cleaned up
  // automatically with the test.
  Try<string> dir1 = os::mkdtemp(path::join(os::getcwd(), "XXXXXX"));
  ASSERT_SOME(dir1);

  Future<Option<CommandInfo> > preparation1 =
    isolator.get()->prepare(containerId1, executorInfo, dir1.get(), None());

  AWAIT_READY(preparation1);
  ASSERT_SOME(preparation1.get());

  ostringstream command1;
  command1 << "sleep 1000";

  int pipes[2];
  ASSERT_NE(-1, ::pipe(pipes));

  Try<pid_t> pid = launchHelper(
      launcher.get(),
      pipes,
      containerId1,
      command1.str(),
      preparation1.get());

  ASSERT_SOME(pid);

  // Reap the forked child.
  Future<Option<int> > status1 = process::reap(pid.get());

  // Continue in the parent.
  ::close(pipes[0]);

  // Isolate the forked child.
  AWAIT_READY(isolator.get()->isolate(containerId1, pid.get()));

  // Now signal the child to continue.
  char dummy;
  ASSERT_LT(0, ::write(pipes[1], &dummy, sizeof(dummy)));
  ::close(pipes[1]);

  ContainerID containerId2;
  containerId2.set_value("container2");

  executorInfo.mutable_resources()->CopyFrom(
      Resources::parse(container2Ports).get());

  // Use a relative temporary directory so it gets cleaned up
  // automatically with the test.
  Try<string> dir2 = os::mkdtemp(path::join(os::getcwd(), "XXXXXX"));
  ASSERT_SOME(dir2);

  Future<Option<CommandInfo> > preparation2 =
    isolator.get()->prepare(containerId2, executorInfo, dir2.get(), None());

  AWAIT_FAILED(preparation2);

  // Ensure all processes are killed.
  AWAIT_READY(launcher.get()->destroy(containerId1));

  // Let the isolator clean up.
  AWAIT_READY(isolator.get()->cleanup(containerId1));

  delete isolator.get();
  delete launcher.get();
}


// Test the scenario where PortMappingIsolator uses a very small
// egress rate limit.
TEST_F(PortMappingIsolatorTest, ROOT_SmallEgressLimitTest)
{
  // Note that the underlying rate limiting mechanism usually has a
  // small allowance for burst. Empirically, as least 10x of the rate
  // limit amount of data is required to make sure the burst is an
  // insignificant factor of the transmission time.

  // To-be-tested egress rate limit, in Bytes/s.
  const Bytes rate = 2000;
  // Size of the data to send, in Bytes.
  const Bytes size = 20480;

  // Use a very small egress limit.
  flags.egress_rate_limit_per_container = rate;

  Try<Isolator*> isolator = PortMappingIsolatorProcess::create(flags);
  CHECK_SOME(isolator);

  Try<Launcher*> launcher = LinuxLauncher::create(flags);
  CHECK_SOME(launcher);

  // Open a nc server on the host side. Note that 'errorPort' is in
  // neither 'ports' nor 'ephemeral_ports', which makes it a good port
  // to use on the host.
  Try<Subprocess> s = subprocess(
      "nc -l localhost " + stringify(errorPort) + " > /devnull");

  CHECK_SOME(s);

  // Set the executor's resources.
  ExecutorInfo executorInfo;
  executorInfo.mutable_resources()->CopyFrom(
      Resources::parse(container1Ports).get());

  ContainerID containerId;
  containerId.set_value("container1");

  // Use a relative temporary directory so it gets cleaned up
  // automatically with the test.
  Try<string> dir = os::mkdtemp(path::join(os::getcwd(), "XXXXXX"));
  ASSERT_SOME(dir);

  Future<Option<CommandInfo> > preparation1 =
    isolator.get()->prepare(containerId, executorInfo, dir.get(), None());

  AWAIT_READY(preparation1);
  ASSERT_SOME(preparation1.get());

  // Fill 'size' bytes of data. The actual content does not matter.
  string data(size.bytes(), 'a');

  ostringstream command1;
  const string transmissionTime = path::join(os::getcwd(), "transmission_time");

  command1 << "echo 'Sending " << size.bytes()
           << " bytes of data under egress rate limit " << rate.bytes()
           << "Bytes/s...';";

  command1 << "{ time -p echo " << data  << " | nc localhost "
           << errorPort << " ; } 2> " << transmissionTime << " && ";

  // Touch the guard file.
  command1 << "touch " << container1Ready;

  int pipes[2];
  ASSERT_NE(-1, ::pipe(pipes));

  Try<pid_t> pid = launchHelper(
      launcher.get(),
      pipes,
      containerId,
      command1.str(),
      preparation1.get());

  ASSERT_SOME(pid);

  // Reap the forked child.
  Future<Option<int> > reap = process::reap(pid.get());

  // Continue in the parent.
  ::close(pipes[0]);

  // Isolate the forked child.
  AWAIT_READY(isolator.get()->isolate(containerId, pid.get()));

  // Now signal the child to continue.
  char dummy;
  ASSERT_LT(0, ::write(pipes[1], &dummy, sizeof(dummy)));
  ::close(pipes[1]);

  // Wait for the command to finish.
  while (!os::exists(container1Ready));

  Try<string> read = os::read(transmissionTime);
  CHECK_SOME(read);

  // Get the real elapsed time from `time` output. Sample output:
  // real 12.37
  // user 0.00
  // sys 0.00
  vector<string> lines = strings::split(strings::trim(read.get()), "\n");
  ASSERT_EQ(3u, lines.size());

  vector<string> split = strings::split(lines[0], " ");
  ASSERT_EQ(2u, split.size());

  Try<float> time = numify<float>(split[1]);
  ASSERT_SOME(time);
  ASSERT_GT(time.get(), (size.bytes() / rate.bytes()));

  // Make sure the nc server exits normally.
  Future<Option<int> > status = s.get().status();
  AWAIT_READY(status);
  EXPECT_SOME_EQ(0, status.get());

  // Ensure all processes are killed.
  AWAIT_READY(launcher.get()->destroy(containerId));

  // Let the isolator clean up.
  AWAIT_READY(isolator.get()->cleanup(containerId));

  delete isolator.get();
  delete launcher.get();
}


bool HasTCPSocketsCount(const JSON::Object& object)
{
  return object.find<JSON::Number>("net_tcp_active_connections").isSome() &&
    object.find<JSON::Number>("net_tcp_time_wait_connections").isSome();
}


bool HasTCPSocketsRTT(const JSON::Object& object)
{
  Result<JSON::Number> p50 =
    object.find<JSON::Number>("net_tcp_rtt_microsecs_p50");
  Result<JSON::Number> p90 =
    object.find<JSON::Number>("net_tcp_rtt_microsecs_p90");
  Result<JSON::Number> p95 =
    object.find<JSON::Number>("net_tcp_rtt_microsecs_p95");
  Result<JSON::Number> p99 =
    object.find<JSON::Number>("net_tcp_rtt_microsecs_p99");

  // We either have all of the following metrics or we have nothing.
  if (!p50.isSome() && !p90.isSome() && !p95.isSome() && !p99.isSome()) {
    return false;
  }

  EXPECT_TRUE(p50.isSome() && p90.isSome() && p95.isSome() && p99.isSome());

  return true;
}


// Test that RTT can be returned properly from usage(). This test is
// very similar to SmallEgressLimitTest in its setup.
TEST_F(PortMappingIsolatorTest, ROOT_PortMappingStatisticsTest)
{
  // To-be-tested egress rate limit, in Bytes/s.
  const Bytes rate = 2000;
  // Size of the data to send, in Bytes.
  const Bytes size = 20480;

  // Use a very small egress limit.
  flags.egress_rate_limit_per_container = rate;
<<<<<<< HEAD
  flags.network_enable_socket_statistics = true;
=======
  flags.network_enable_socket_statistics_summary = true;
  flags.network_enable_socket_statistics_details = true;
>>>>>>> c71ab05b

  Try<Isolator*> isolator = PortMappingIsolatorProcess::create(flags);
  CHECK_SOME(isolator);

  Try<Launcher*> launcher = LinuxLauncher::create(flags);
  CHECK_SOME(launcher);

  // Open a nc server on the host side. Note that 'errorPort' is in
  // neither 'ports' nor 'ephemeral_ports', which makes it a good port
  // to use on the host. We use this host's public IP because
  // connections to the localhost IP are filtered out when retrieving
  // the RTT information inside containers.
  Try<Subprocess> s = subprocess(
      "nc -l " + stringify(hostIPNetwork.get().address()) + " " +
      stringify(errorPort) + " > /devnull");

  CHECK_SOME(s);

  // Set the executor's resources.
  ExecutorInfo executorInfo;
  executorInfo.mutable_resources()->CopyFrom(
      Resources::parse(container1Ports).get());

  ContainerID containerId;
  containerId.set_value("container1");

  // Use a relative temporary directory so it gets cleaned up
  // automatically with the test.
  Try<string> dir1 = os::mkdtemp(path::join(os::getcwd(), "XXXXXX"));
  ASSERT_SOME(dir1);

  Future<Option<CommandInfo> > preparation1 =
    isolator.get()->prepare(containerId, executorInfo, dir1.get(), None());

  AWAIT_READY(preparation1);
  ASSERT_SOME(preparation1.get());

  // Fill 'size' bytes of data. The actual content does not matter.
  string data(size.bytes(), 'a');

  ostringstream command1;
  const string transmissionTime = path::join(os::getcwd(), "transmission_time");

  command1 << "echo 'Sending " << size.bytes()
           << " bytes of data under egress rate limit " << rate.bytes()
           << "Bytes/s...';";

  command1 << "{ time -p echo " << data  << " | nc "
           << stringify(hostIPNetwork.get().address()) << " "
           << errorPort << " ; } 2> " << transmissionTime << " && ";

  // Touch the guard file.
  command1 << "touch " << container1Ready;

  int pipes[2];
  ASSERT_NE(-1, ::pipe(pipes));

  Try<pid_t> pid = launchHelper(
      launcher.get(),
      pipes,
      containerId,
      command1.str(),
      preparation1.get());

  ASSERT_SOME(pid);

  // Reap the forked child.
  Future<Option<int> > reap = process::reap(pid.get());

  // Continue in the parent.
  ::close(pipes[0]);

  // Isolate the forked child.
  AWAIT_READY(isolator.get()->isolate(containerId, pid.get()));

  // Now signal the child to continue.
  char dummy;
  ASSERT_LT(0, ::write(pipes[1], &dummy, sizeof(dummy)));
  ::close(pipes[1]);

  // Test that RTT can be returned while transmission is going. It is
  // possible that the first few statistics returned don't have a RTT
  // value because it takes a few round-trips to actually establish a
  // tcp connection and start sending data. Nevertheless, we should
  // see a meaningful result well within seconds.
  Duration waited = Duration::zero();
  do {
    os::sleep(Milliseconds(200));
    waited += Milliseconds(200);

    // Do an end-to-end test by calling `usage`.
    Future<ResourceStatistics> usage = isolator.get()->usage(containerId);
    AWAIT_READY(usage);

    if (usage.get().has_net_tcp_rtt_microsecs_p50() &&
        usage.get().has_net_tcp_active_connections()) {
      EXPECT_GT(usage.get().net_tcp_active_connections(), 0);
      break;
    }
  } while (waited < Seconds(5));
  ASSERT_LT(waited, Seconds(5));

  // While the connection is still active, try out different flag
  // combinations.
  JSON::Object object = statisticsHelper(pid.get(), true, true);
  ASSERT_TRUE(HasTCPSocketsCount(object) && HasTCPSocketsRTT(object));

  object = statisticsHelper(pid.get(), true, false);
  ASSERT_TRUE(HasTCPSocketsCount(object) && !HasTCPSocketsRTT(object));

  object = statisticsHelper(pid.get(), false, true);
  ASSERT_TRUE(!HasTCPSocketsCount(object) && HasTCPSocketsRTT(object));

  object = statisticsHelper(pid.get(), false, false);
  ASSERT_TRUE(!HasTCPSocketsCount(object) && !HasTCPSocketsRTT(object));

  // Wait for the command to finish.
  while (!os::exists(container1Ready));

  // Make sure the nc server exits normally.
  Future<Option<int> > status = s.get().status();
  AWAIT_READY(status);
  EXPECT_SOME_EQ(0, status.get());

  // Ensure all processes are killed.
  AWAIT_READY(launcher.get()->destroy(containerId));

  // Let the isolator clean up.
  AWAIT_READY(isolator.get()->cleanup(containerId));

  delete isolator.get();
  delete launcher.get();
}


class PortMappingMesosTest : public ContainerizerTest<MesosContainerizer>
{
public:
  slave::Flags CreateSlaveFlags()
  {
    slave::Flags flags =
      ContainerizerTest<MesosContainerizer>::CreateSlaveFlags();

    // Setup recovery slave flags.
    flags.checkpoint = true;
    flags.recover = "reconnect";
    flags.strict = true;

    return flags;
  }

  virtual void SetUp()
  {
    ContainerizerTest<MesosContainerizer>::SetUp();

    // Guess the name of the public interface.
    Result<string> _eth0 = link::eth0();
    ASSERT_SOME(_eth0) << "Failed to guess the name of the public interface";

    eth0 = _eth0.get();

    LOG(INFO) << "Using " << eth0 << " as the public interface";

    // Guess the name of the loopback interface.
    Result<string> _lo = link::lo();
    ASSERT_SOME(_lo) << "Failed to guess the name of the loopback interface";

    lo = _lo.get();

    LOG(INFO) << "Using " << lo << " as the loopback interface";

    cleanup(eth0, lo);

    flags = CreateSlaveFlags();
  }

  virtual void TearDown()
  {
    cleanup(eth0, lo);
    ContainerizerTest<MesosContainerizer>::TearDown();
  }

  slave::Flags flags;

  Fetcher fetcher;

  // Name of the host eth0 and lo.
  string eth0;
  string lo;
};


// Test the scenario where the network isolator is asked to recover
// both types of containers: containers that were previously managed
// by network isolator, and containers that weren't.
TEST_F(PortMappingMesosTest, ROOT_RecoverMixedContainersTest)
{
  slave::Flags flagsNoNetworkIsolator = flags;

  vector<string> isolations = strings::split(flags.isolation, ",");
  ASSERT_NE(0u, isolations.size());

  vector<string>::iterator it =
    find(isolations.begin(), isolations.end(), "network/port_mapping");

  ASSERT_NE(it, isolations.end())
    << "PortMappingMesosTests could not run because network/port_mapping"
    << "is not supported on this host.";

  // Clear part of flags to disable network isolator, but keep the
  // rest of the flags the same to share the same settings for the
  // slave.
  isolations.erase(it);
  flagsNoNetworkIsolator.isolation = strings::join(",", isolations);

  Try<PID<Master> > master = StartMaster();
  ASSERT_SOME(master);

  Try<MesosContainerizer*> containerizer1 =
    MesosContainerizer::create(flagsNoNetworkIsolator, true, &fetcher);

  ASSERT_SOME(containerizer1);

  // Start the first slave without network isolator and start a task.
  Try<PID<Slave> > slave = StartSlave(
      containerizer1.get(),
      flagsNoNetworkIsolator);

  ASSERT_SOME(slave);

  MockScheduler sched1;

  // Enable checkpointing for the framework.
  FrameworkInfo frameworkInfo1;
  frameworkInfo1.CopyFrom(DEFAULT_FRAMEWORK_INFO);
  frameworkInfo1.set_checkpoint(true);

  MesosSchedulerDriver driver(
      &sched1, frameworkInfo1, master.get(), DEFAULT_CREDENTIAL);

  EXPECT_CALL(sched1, registered(_, _, _));

  Future<vector<Offer> > offers1;
  Future<vector<Offer> > offers2;
  EXPECT_CALL(sched1, resourceOffers(_, _))
    .WillOnce(FutureArg<1>(&offers1))
    .WillOnce(FutureArg<1>(&offers2))
    .WillRepeatedly(DeclineOffers());      // Ignore subsequent offers.

  driver.start();

  AWAIT_READY(offers1);
  EXPECT_NE(0u, offers1.get().size());

  // The first task doesn't need network resources.
  Offer offer1 = offers1.get()[0];
  offer1.mutable_resources()->CopyFrom(
      Resources::parse("cpus:1;mem:512").get());

  // Start a long running task without using network isolator.
  TaskInfo task1 = createTask(offer1, "sleep 1000");
  vector<TaskInfo> tasks1;
  tasks1.push_back(task1);

  EXPECT_CALL(sched1, statusUpdate(_, _));

  Future<Nothing> _statusUpdateAcknowledgement1 =
    FUTURE_DISPATCH(_, &Slave::_statusUpdateAcknowledgement);

  driver.launchTasks(offers1.get()[0].id(), tasks1);

  // Wait for the ACK to be checkpointed.
  AWAIT_READY(_statusUpdateAcknowledgement1);

  Stop(slave.get());
  delete containerizer1.get();

  Future<Nothing> _recover = FUTURE_DISPATCH(_, &Slave::_recover);

  Future<SlaveReregisteredMessage> slaveReregisteredMessage =
      FUTURE_PROTOBUF(SlaveReregisteredMessage(), _, _);

  // Restart the slave with a new containerizer that uses network
  // isolator.
  Try<MesosContainerizer*> containerizer2 =
    MesosContainerizer::create(flags, true, &fetcher);

  ASSERT_SOME(containerizer2);

  // Start the second slave with network isolator, recover the first
  // task without network isolation and start a second task with
  // network islation.
  slave = StartSlave(containerizer2.get(), flags);
  ASSERT_SOME(slave);

  Clock::pause();

  // Make sure the new containerizer recovers the task.
  AWAIT_READY(_recover);

  Clock::settle(); // Wait for slave to schedule reregister timeout.

  Clock::advance(EXECUTOR_REREGISTER_TIMEOUT);
  Clock::resume();

  // Wait for the slave to re-register.
  AWAIT_READY(slaveReregisteredMessage);

  AWAIT_READY(offers2);
  EXPECT_NE(0u, offers2.get().size());

  Offer offer2 = offers2.get()[0];

  TaskInfo task2 = createTask(offer2, "sleep 1000");

  vector<TaskInfo> tasks2;
  tasks2.push_back(task2); // Long-running task.

  EXPECT_CALL(sched1, statusUpdate(_, _));

  Future<Nothing> _statusUpdateAcknowledgement2 =
    FUTURE_DISPATCH(_, &Slave::_statusUpdateAcknowledgement);

  driver.launchTasks(offers2.get()[0].id(), tasks2);

  // Wait for the ACK to be checkpointed.
  AWAIT_READY(_statusUpdateAcknowledgement2);

  Stop(slave.get());
  delete containerizer2.get();

  Future<Nothing> _recover2 = FUTURE_DISPATCH(_, &Slave::_recover);

  Future<SlaveReregisteredMessage> slaveReregisteredMessage2 =
      FUTURE_PROTOBUF(SlaveReregisteredMessage(), _, _);

  // Restart the slave with a new containerizer that uses network
  // isolator. This is to verify the case where one task is running
  // without network isolator and another task is running with network
  // isolator.
  Try<MesosContainerizer*> containerizer3 =
    MesosContainerizer::create(flags, true, &fetcher);

  ASSERT_SOME(containerizer3);

  slave = StartSlave(containerizer3.get(), flags);
  ASSERT_SOME(slave);

  Clock::pause();

  // Make sure the new containerizer recovers the tasks from both runs
  // previously.
  AWAIT_READY(_recover2);

  Clock::settle(); // Wait for slave to schedule reregister timeout.

  Clock::advance(EXECUTOR_REREGISTER_TIMEOUT);
  Clock::resume();

  // Wait for the slave to re-register.
  AWAIT_READY(slaveReregisteredMessage2);

  Future<hashset<ContainerID> > containers = containerizer3.get()->containers();
  AWAIT_READY(containers);
  EXPECT_EQ(2u, containers.get().size());

  foreach (ContainerID containerId, containers.get()) {
    // Do some basic checks to make sure the network isolator can
    // handle mixed types of containers correctly.
    Future<ResourceStatistics> usage = containerizer3.get()->usage(containerId);
    AWAIT_READY(usage);

    // TODO(chzhcn): write a more thorough test for update.
    Try<Resources> resources = Containerizer::resources(flags);
    ASSERT_SOME(resources);

    Future<Nothing> update =
      containerizer3.get()->update(containerId, resources.get());

    AWAIT_READY(update);
  }

  driver.stop();
  driver.join();

  Shutdown();
  delete containerizer3.get();
}


// Test that all configurations (tc filters etc) is cleaned up for an
// orphaned container using the network isolator.
TEST_F(PortMappingMesosTest, ROOT_CleanUpOrphanTest)
{
  Try<PID<Master> > master = StartMaster();
  ASSERT_SOME(master);

  Try<MesosContainerizer*> containerizer1 =
    MesosContainerizer::create(flags, true, &fetcher);

  ASSERT_SOME(containerizer1);

  Try<PID<Slave> > slave = StartSlave(containerizer1.get(), flags);
  ASSERT_SOME(slave);

  MockScheduler sched;

  // Enable checkpointing for the framework.
  FrameworkInfo frameworkInfo;
  frameworkInfo.CopyFrom(DEFAULT_FRAMEWORK_INFO);
  frameworkInfo.set_checkpoint(true);

  MesosSchedulerDriver driver(
      &sched, frameworkInfo, master.get(), DEFAULT_CREDENTIAL);

  Future<FrameworkID> frameworkId;
  EXPECT_CALL(sched, registered(_, _, _))
    .WillOnce(FutureArg<1>(&frameworkId));

  Future<vector<Offer> > offers1;
  EXPECT_CALL(sched, resourceOffers(_, _))
    .WillOnce(FutureArg<1>(&offers1))
    .WillRepeatedly(DeclineOffers());      // Ignore subsequent offers.

  driver.start();

  AWAIT_READY(offers1);
  EXPECT_NE(0u, offers1.get().size());

  // Start a long running task using network islator.
  TaskInfo task = createTask(offers1.get()[0], "sleep 1000");
  vector<TaskInfo> tasks;
  tasks.push_back(task);

  EXPECT_CALL(sched, statusUpdate(_, _));

  Future<Nothing> _statusUpdateAcknowledgement1 =
    FUTURE_DISPATCH(_, &Slave::_statusUpdateAcknowledgement);

  driver.launchTasks(offers1.get()[0].id(), tasks);

  // Wait for the ACK to be checkpointed.
  AWAIT_READY(_statusUpdateAcknowledgement1);

  Stop(slave.get());
  delete containerizer1.get();

  ExecutorID executorId;
  executorId.set_value(task.task_id().value());

  // Construct the framework meta directory that needs wiping.
  string frameworkPath = paths::getFrameworkPath(
      paths::getMetaRootDir(flags.work_dir),
      offers1.get()[0].slave_id(),
      frameworkId.get());

  // Remove the framework meta directory, so that the slave will not
  // recover the task.
  ASSERT_SOME(os::rmdir(frameworkPath, true));

  Future<Nothing> _recover = FUTURE_DISPATCH(_, &Slave::_recover);

  Future<SlaveReregisteredMessage> slaveReregisteredMessage =
    FUTURE_PROTOBUF(SlaveReregisteredMessage(), _, _);

  Future<TaskStatus> status;
  EXPECT_CALL(sched, statusUpdate(_, _))
    .WillOnce(FutureArg<1>(&status))
    .WillRepeatedly(Return());        // Ignore subsequent updates.

  // Restart the slave (use same flags) with a new containerizer.
  Try<MesosContainerizer*> containerizer2 =
    MesosContainerizer::create(flags, true, &fetcher);

  ASSERT_SOME(containerizer2);

  slave = StartSlave(containerizer2.get(), flags);
  ASSERT_SOME(slave);

  // Wait for the slave to recover.
  AWAIT_READY(_recover);

  // Wait for the slave to re-register.
  AWAIT_READY(slaveReregisteredMessage);

  // Wait for TASK_LOST update.
  AWAIT_READY(status);
  ASSERT_EQ(TASK_LOST, status.get().state());

  // Expect that qdiscs still exist on eth0 and lo but with no filters.
  Try<bool> hostEth0ExistsQdisc = ingress::exists(eth0);
  EXPECT_SOME_TRUE(hostEth0ExistsQdisc);

  Try<bool> hostLoExistsQdisc = ingress::exists(lo);
  EXPECT_SOME_TRUE(hostLoExistsQdisc);

  Result<vector<ip::Classifier> > classifiers =
    ip::classifiers(eth0, ingress::HANDLE);

  EXPECT_SOME(classifiers);
  EXPECT_EQ(0u, classifiers.get().size());

  classifiers = ip::classifiers(lo, ingress::HANDLE);
  EXPECT_SOME(classifiers);
  EXPECT_EQ(0u, classifiers.get().size());

  // Expect no 'veth' devices.
  Try<set<string> > links = net::links();
  ASSERT_SOME(links);
  foreach (const string& name, links.get()) {
    EXPECT_FALSE(strings::startsWith(name, slave::VETH_PREFIX));
  }

  // Expect no files in bind mount directory.
  Try<list<string> > files = os::ls(slave::BIND_MOUNT_ROOT);
  ASSERT_SOME(files);
  EXPECT_EQ(0u, files.get().size());

  driver.stop();
  driver.join();

  Shutdown();
  delete containerizer2.get();
}

} // namespace tests {
} // namespace internal {
} // namespace mesos {<|MERGE_RESOLUTION|>--- conflicted
+++ resolved
@@ -1523,12 +1523,8 @@
 
   // Use a very small egress limit.
   flags.egress_rate_limit_per_container = rate;
-<<<<<<< HEAD
-  flags.network_enable_socket_statistics = true;
-=======
   flags.network_enable_socket_statistics_summary = true;
   flags.network_enable_socket_statistics_details = true;
->>>>>>> c71ab05b
 
   Try<Isolator*> isolator = PortMappingIsolatorProcess::create(flags);
   CHECK_SOME(isolator);
