/**
 * Licensed to the Apache Software Foundation (ASF) under one
 * or more contributor license agreements.  See the NOTICE file
 * distributed with this work for additional information
 * regarding copyright ownership.  The ASF licenses this file
 * to you under the Apache License, Version 2.0 (the
 * "License"); you may not use this file except in compliance
 * with the License.  You may obtain a copy of the License at
 *
 *     http://www.apache.org/licenses/LICENSE-2.0
 *
 * Unless required by applicable law or agreed to in writing, software
 * distributed under the License is distributed on an "AS IS" BASIS,
 * WITHOUT WARRANTIES OR CONDITIONS OF ANY KIND, either express or implied.
 * See the License for the specific language governing permissions and
 * limitations under the License.
 */

#ifndef __AUTHENTICATION_CRAM_MD5_AUTHENTICATOR_HPP__
#define __AUTHENTICATION_CRAM_MD5_AUTHENTICATOR_HPP__

#include <sasl/sasl.h>
#include <sasl/saslplug.h>

#include <string>
#include <vector>

#include <mesos/mesos.hpp>

#include <mesos/module/authenticator.hpp>

#include <process/defer.hpp>
#include <process/future.hpp>
#include <process/id.hpp>
#include <process/once.hpp>
#include <process/process.hpp>
#include <process/protobuf.hpp>

#include <stout/check.hpp>

#include "authentication/cram_md5/auxprop.hpp"

#include "messages/messages.hpp"

namespace mesos {
namespace internal {
namespace cram_md5 {

// Forward declaration.
class CRAMMD5AuthenticatorProcess;


class CRAMMD5Authenticator : public Authenticator
{
public:
  // Factory to allow for typed tests.
  static Try<Authenticator*> create();

  CRAMMD5Authenticator();

<<<<<<< HEAD
=======
  virtual ~CRAMMD5Authenticator();

>>>>>>> c71ab05b
  virtual void initialize(const process::UPID& clientPid);

  // Returns the principal of the Authenticatee if successfully
  // authenticated otherwise None or an error. Note that we
  // distinguish authentication failure (None) from a failed future
  // in the event the future failed due to a transient error and
  // authentication can (should) be retried. Discarding the future
  // will cause the future to fail if it hasn't already completed
  // since we have already started the authentication procedure and
  // can't reliably cancel.
  virtual process::Future<Option<std::string>> authenticate();

private:
  CRAMMD5AuthenticatorProcess* process;
};


class CRAMMD5AuthenticatorProcess
  : public ProtobufProcess<CRAMMD5AuthenticatorProcess>
{
public:
  explicit CRAMMD5AuthenticatorProcess(const process::UPID& _pid)
    : ProcessBase(process::ID::generate("crammd5_authenticator")),
      status(READY),
      pid(_pid),
      connection(NULL) {}

  virtual ~CRAMMD5AuthenticatorProcess()
  {
    if (connection != NULL) {
      sasl_dispose(&connection);
    }
  }

  virtual void finalize()
  {
    discarded(); // Fail the promise.
  }

  process::Future<Option<std::string>> authenticate()
  {
    static process::Once* initialize = new process::Once();
    static bool initialized = false;

    if (!initialize->once()) {
      LOG(INFO) << "Initializing server SASL";

      int result = sasl_server_init(NULL, "mesos");

      if (result != SASL_OK) {
        std::string error = "Failed to initialize SASL: ";
        error += sasl_errstring(result, NULL, NULL);
        LOG(ERROR) << error;
        AuthenticationErrorMessage message;
        message.set_error(error);
        send(pid, message);
        status = ERROR;
        promise.fail(error);
        initialize->done();
        return promise.future();
      }

      result = sasl_auxprop_add_plugin(
          InMemoryAuxiliaryPropertyPlugin::name(),
          &InMemoryAuxiliaryPropertyPlugin::initialize);

      if (result != SASL_OK) {
        std::string error =
          "Failed to add \"in-memory\" auxiliary property plugin: ";
        error += sasl_errstring(result, NULL, NULL);
        LOG(ERROR) << error;
        AuthenticationErrorMessage message;
        message.set_error(error);
        send(pid, message);
        status = ERROR;
        promise.fail(error);
        initialize->done();
        return promise.future();
      }

      initialized = true;

      initialize->done();
    }

    if (!initialized) {
      promise.fail("Failed to initialize SASL");
      return promise.future();
    }

    if (status != READY) {
      return promise.future();
    }

    callbacks[0].id = SASL_CB_GETOPT;
    callbacks[0].proc = (int(*)()) &getopt;
    callbacks[0].context = NULL;

    callbacks[1].id = SASL_CB_CANON_USER;
    callbacks[1].proc = (int(*)()) &canonicalize;
    // Pass in the principal so we can set it in canon_user().
    callbacks[1].context = &principal;

    callbacks[2].id = SASL_CB_LIST_END;
    callbacks[2].proc = NULL;
    callbacks[2].context = NULL;

    LOG(INFO) << "Creating new server SASL connection";

    int result = sasl_server_new(
        "mesos",    // Registered name of service.
        NULL,       // Server's FQDN; NULL uses gethostname().
        NULL,       // The user realm used for password lookups;
                    // NULL means default to FQDN.
                    // NOTE: This does not affect Kerberos.
        NULL, NULL, // IP address information strings.
        callbacks,  // Callbacks supported only for this connection.
        0,          // Security flags (security layers are enabled
                    // using security properties, separately).
        &connection);

    if (result != SASL_OK) {
      std::string error = "Failed to create server SASL connection: ";
      error += sasl_errstring(result, NULL, NULL);
      LOG(ERROR) << error;
      AuthenticationErrorMessage message;
      message.set_error(error);
      send(pid, message);
      status = ERROR;
      promise.fail(error);
      return promise.future();
    }

    // Get the list of mechanisms.
    const char* output = NULL;
    unsigned length = 0;
    int count = 0;

    result = sasl_listmech(
        connection,  // The context for this connection.
        NULL,        // Not supported.
        "",          // What to prepend to the output string.
        ",",         // What to separate mechanisms with.
        "",          // What to append to the output string.
        &output,     // The output string.
        &length,     // The length of the output string.
        &count);     // The count of the mechanisms in output.

    if (result != SASL_OK) {
      std::string error = "Failed to get list of mechanisms: ";
      LOG(WARNING) << error << sasl_errstring(result, NULL, NULL);
      AuthenticationErrorMessage message;
      error += sasl_errdetail(connection);
      message.set_error(error);
      send(pid, message);
      status = ERROR;
      promise.fail(error);
      return promise.future();
    }

    std::vector<std::string> mechanisms = strings::tokenize(output, ",");

    // Send authentication mechanisms.
    AuthenticationMechanismsMessage message;
    foreach (const std::string& mechanism, mechanisms) {
      message.add_mechanisms(mechanism);
    }

    send(pid, message);

    status = STARTING;

    // Stop authenticating if nobody cares.
    promise.future().onDiscard(defer(self(), &Self::discarded));

    return promise.future();
  }

protected:
  virtual void initialize()
  {
    link(pid); // Don't bother waiting for a lost authenticatee.

    // Anticipate start and steps messages from the client.
    install<AuthenticationStartMessage>(
        &CRAMMD5AuthenticatorProcess::start,
        &AuthenticationStartMessage::mechanism,
        &AuthenticationStartMessage::data);

    install<AuthenticationStepMessage>(
        &CRAMMD5AuthenticatorProcess::step,
        &AuthenticationStepMessage::data);
  }

  virtual void exited(const process::UPID& _pid)
  {
    if (pid == _pid) {
      status = ERROR;
      promise.fail("Failed to communicate with authenticatee");
    }
  }

  void start(const std::string& mechanism, const std::string& data)
  {
    if (status != STARTING) {
      AuthenticationErrorMessage message;
      message.set_error("Unexpected authentication 'start' received");
      send(pid, message);
      status = ERROR;
      promise.fail(message.error());
      return;
    }

    LOG(INFO) << "Received SASL authentication start";

    // Start the server.
    const char* output = NULL;
    unsigned length = 0;

    int result = sasl_server_start(
        connection,
        mechanism.c_str(),
        data.length() == 0 ? NULL : data.data(),
        data.length(),
        &output,
        &length);

    handle(result, output, length);
  }

  void step(const std::string& data)
  {
    if (status != STEPPING) {
      AuthenticationErrorMessage message;
      message.set_error("Unexpected authentication 'step' received");
      send(pid, message);
      status = ERROR;
      promise.fail(message.error());
      return;
    }

    LOG(INFO) << "Received SASL authentication step";

    const char* output = NULL;
    unsigned length = 0;

    int result = sasl_server_step(
        connection,
        data.length() == 0 ? NULL : data.data(),
        data.length(),
        &output,
        &length);

    handle(result, output, length);
  }

  void discarded()
  {
    status = DISCARDED;
    promise.fail("Authentication discarded");
  }

private:
  static int getopt(
      void* context,
      const char* plugin,
      const char* option,
      const char** result,
      unsigned* length)
  {
    bool found = false;
    if (std::string(option) == "auxprop_plugin") {
      *result = "in-memory-auxprop";
      found = true;
    } else if (std::string(option) == "mech_list") {
      *result = "CRAM-MD5";
      found = true;
    } else if (std::string(option) == "pwcheck_method") {
      *result = "auxprop";
      found = true;
    }

    if (found && length != NULL) {
      *length = strlen(*result);
    }

    return SASL_OK;
  }

  // Callback for canonicalizing the username (principal). We use it
  // to record the principal in CRAMMD5Authenticator.
  static int canonicalize(
      sasl_conn_t* connection,
      void* context,
      const char* input,
      unsigned inputLength,
      unsigned flags,
      const char* userRealm,
      char* output,
      unsigned outputMaxLength,
      unsigned* outputLength)
  {
    CHECK_NOTNULL(input);
    CHECK_NOTNULL(context);
    CHECK_NOTNULL(output);

    // Save the input.
    Option<std::string>* principal =
      static_cast<Option<std::string>*>(context);
    CHECK(principal->isNone());
    *principal = std::string(input, inputLength);

    // Tell SASL that the canonical username is the same as the
    // client-supplied username.
    memcpy(output, input, inputLength);
    *outputLength = inputLength;

    return SASL_OK;
  }

  // Helper for handling result of server start and step.
  void handle(int result, const char* output, unsigned length)
  {
    if (result == SASL_OK) {
      // Principal must have been set if authentication succeeded.
      CHECK_SOME(principal);

      LOG(INFO) << "Authentication success";
      // Note that we're not using SASL_SUCCESS_DATA which means that
      // we should not have any data to send when we get a SASL_OK.
      CHECK(output == NULL);
      send(pid, AuthenticationCompletedMessage());
      status = COMPLETED;
      promise.set(principal);
    } else if (result == SASL_CONTINUE) {
      LOG(INFO) << "Authentication requires more steps";
      AuthenticationStepMessage message;
      message.set_data(CHECK_NOTNULL(output), length);
      send(pid, message);
      status = STEPPING;
    } else if (result == SASL_NOUSER || result == SASL_BADAUTH) {
      LOG(WARNING) << "Authentication failure: "
                   << sasl_errstring(result, NULL, NULL);
      send(pid, AuthenticationFailedMessage());
      status = FAILED;
      promise.set(Option<std::string>::none());
    } else {
      LOG(ERROR) << "Authentication error: "
                 << sasl_errstring(result, NULL, NULL);
      AuthenticationErrorMessage message;
      std::string error(sasl_errdetail(connection));
      message.set_error(error);
      send(pid, message);
      status = ERROR;
      promise.fail(message.error());
    }
  }

  enum {
    READY,
    STARTING,
    STEPPING,
    COMPLETED,
    FAILED,
    ERROR,
    DISCARDED
  } status;

  sasl_callback_t callbacks[3];

  const process::UPID pid;

  sasl_conn_t* connection;

  process::Promise<Option<std::string>> promise;

  Option<std::string> principal;
};


namespace secrets {

// Loads secrets (principal -> secret) into the in-memory auxiliary
// property plugin that is used by the authenticators.
void load(const std::map<std::string, std::string>& secrets)
{
  Multimap<std::string, Property> properties;

  foreachpair (const std::string& principal,
               const std::string& secret, secrets) {
    Property property;
    property.name = SASL_AUX_PASSWORD_PROP;
    property.values.push_back(secret);
    properties.put(principal, property);
  }

  InMemoryAuxiliaryPropertyPlugin::load(properties);
}

void load(const Credentials& credentials)
{
  std::map<std::string, std::string> secrets;
  foreach(const Credential& credential, credentials.credentials()) {
    secrets[credential.principal()] = credential.secret();
  }
  load(secrets);
}

} // namespace secrets {


Try<Authenticator*> CRAMMD5Authenticator::create()
{
  return new CRAMMD5Authenticator();
}


CRAMMD5Authenticator::CRAMMD5Authenticator() : process(NULL) {}


CRAMMD5Authenticator::~CRAMMD5Authenticator()
{
  if (process != NULL) {
    // TODO(vinod): As a short term fix for the race condition #1 in
    // MESOS-1866, we inject the 'terminate' event at the end of the
    // CRAMMD5AuthenticatorProcess queue instead of at the front.
    // The long term fix for this is https://reviews.apache.org/r/25945/.
    process::terminate(process, false);

    process::wait(process);
    delete process;
  }
}


void CRAMMD5Authenticator::initialize(const process::UPID& pid)
{
  CHECK(process == NULL) << "Authenticator has already been initialized";
  process = new CRAMMD5AuthenticatorProcess(pid);
  process::spawn(process);
}


process::Future<Option<std::string>> CRAMMD5Authenticator::authenticate(void)
{
  CHECK(process != NULL) << "Authenticator has not been initialized";
  return process::dispatch(
      process, &CRAMMD5AuthenticatorProcess::authenticate);
}

} // namespace cram_md5 {
} // namespace internal {
} // namespace mesos {

#endif //__AUTHENTICATION_CRAM_MD5_AUTHENTICATOR_HPP__<|MERGE_RESOLUTION|>--- conflicted
+++ resolved
@@ -58,11 +58,8 @@
 
   CRAMMD5Authenticator();
 
-<<<<<<< HEAD
-=======
   virtual ~CRAMMD5Authenticator();
 
->>>>>>> c71ab05b
   virtual void initialize(const process::UPID& clientPid);
 
   // Returns the principal of the Authenticatee if successfully
