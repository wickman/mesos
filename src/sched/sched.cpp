--- conflicted
+++ resolved
@@ -653,11 +653,6 @@
       const StatusUpdate& update,
       const UPID& pid)
   {
-<<<<<<< HEAD
-    const TaskStatus& status = update.status();
-
-=======
->>>>>>> c71ab05b
     if (!running) {
       VLOG(1) << "Ignoring task status update message because "
               << "the driver is not running!";
@@ -721,25 +716,6 @@
 
     VLOG(1) << "Scheduler::statusUpdate took " << stopwatch.elapsed();
 
-<<<<<<< HEAD
-    // Note that we need to look at the volatile 'aborted' here to
-    // so that we don't acknowledge the update if the driver was
-    // aborted during the processing of the update.
-    if (!running) {
-      VLOG(1) << "Not sending status update acknowledgment message because "
-              << "the driver is not running!";
-      return;
-    }
-
-    // Don't acknowledge updates created by the driver or master.
-    if (from != UPID() && pid != UPID()) {
-      // We drop updates while we're disconnected.
-      CHECK(connected);
-      CHECK_SOME(master);
-
-      VLOG(2) << "Sending ACK for status update " << update
-              << " to " << master.get();
-=======
     if (implicitAcknowledgements) {
       // Note that we need to look at the volatile 'running' here
       // so that we don't acknowledge the update if the driver was
@@ -749,7 +725,6 @@
                 << "the driver is not running!";
         return;
       }
->>>>>>> c71ab05b
 
       // Don't acknowledge updates created by the driver or master.
       if (from != UPID() && pid != UPID()) {
