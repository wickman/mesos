--- conflicted
+++ resolved
@@ -5016,316 +5016,6 @@
 }
 
 
-<<<<<<< HEAD
-// TODO(dhamon): Consider moving to master/metrics.cpp|hpp.
-// Message counters are named with "messages_" prefix so they can
-// be grouped together alphabetically in the output.
-// TODO(alexandra.sava): Add metrics for registered and removed slaves.
-Master::Metrics::Metrics(const Master& master)
-  : uptime_secs(
-        "master/uptime_secs",
-        defer(master, &Master::_uptime_secs)),
-    elected(
-        "master/elected",
-        defer(master, &Master::_elected)),
-    slaves_connected(
-        "master/slaves_connected",
-        defer(master, &Master::_slaves_connected)),
-    slaves_disconnected(
-        "master/slaves_disconnected",
-        defer(master, &Master::_slaves_disconnected)),
-    slaves_active(
-        "master/slaves_active",
-        defer(master, &Master::_slaves_active)),
-    slaves_inactive(
-        "master/slaves_inactive",
-        defer(master, &Master::_slaves_inactive)),
-    frameworks_connected(
-        "master/frameworks_connected",
-        defer(master, &Master::_frameworks_connected)),
-    frameworks_disconnected(
-        "master/frameworks_disconnected",
-        defer(master, &Master::_frameworks_disconnected)),
-    frameworks_active(
-        "master/frameworks_active",
-        defer(master, &Master::_frameworks_active)),
-    frameworks_inactive(
-        "master/frameworks_inactive",
-        defer(master, &Master::_frameworks_inactive)),
-    outstanding_offers(
-        "master/outstanding_offers",
-        defer(master, &Master::_outstanding_offers)),
-    tasks_staging(
-        "master/tasks_staging",
-        defer(master, &Master::_tasks_staging)),
-    tasks_starting(
-        "master/tasks_starting",
-        defer(master, &Master::_tasks_starting)),
-    tasks_running(
-        "master/tasks_running",
-        defer(master, &Master::_tasks_running)),
-    tasks_finished(
-        "master/tasks_finished"),
-    tasks_failed(
-        "master/tasks_failed"),
-    tasks_killed(
-        "master/tasks_killed"),
-    tasks_lost(
-        "master/tasks_lost"),
-    dropped_messages(
-        "master/dropped_messages"),
-    messages_register_framework(
-        "master/messages_register_framework"),
-    messages_reregister_framework(
-        "master/messages_reregister_framework"),
-    messages_unregister_framework(
-        "master/messages_unregister_framework"),
-    messages_deactivate_framework(
-        "master/messages_deactivate_framework"),
-    messages_kill_task(
-        "master/messages_kill_task"),
-    messages_status_update_acknowledgement(
-        "master/messages_status_update_acknowledgement"),
-    messages_resource_request(
-        "master/messages_resource_request"),
-    messages_launch_tasks(
-        "master/messages_launch_tasks"),
-    messages_decline_offers(
-        "master/messages_decline_offers"),
-    messages_revive_offers(
-        "master/messages_revive_offers"),
-    messages_reconcile_tasks(
-        "master/messages_reconcile_tasks"),
-    messages_framework_to_executor(
-        "master/messages_framework_to_executor"),
-    messages_register_slave(
-        "master/messages_register_slave"),
-    messages_reregister_slave(
-        "master/messages_reregister_slave"),
-    messages_unregister_slave(
-        "master/messages_unregister_slave"),
-    messages_status_update(
-        "master/messages_status_update"),
-    messages_exited_executor(
-        "master/messages_exited_executor"),
-    messages_authenticate(
-        "master/messages_authenticate"),
-    valid_framework_to_executor_messages(
-        "master/valid_framework_to_executor_messages"),
-    invalid_framework_to_executor_messages(
-        "master/invalid_framework_to_executor_messages"),
-    valid_status_updates(
-        "master/valid_status_updates"),
-    invalid_status_updates(
-        "master/invalid_status_updates"),
-    valid_status_update_acknowledgements(
-        "master/valid_status_update_acknowledgements"),
-    invalid_status_update_acknowledgements(
-        "master/invalid_status_update_acknowledgements"),
-    recovery_slave_removals(
-        "master/recovery_slave_removals"),
-    event_queue_messages(
-        "master/event_queue_messages",
-        defer(master, &Master::_event_queue_messages)),
-    event_queue_dispatches(
-        "master/event_queue_dispatches",
-        defer(master, &Master::_event_queue_dispatches)),
-    event_queue_http_requests(
-        "master/event_queue_http_requests",
-        defer(master, &Master::_event_queue_http_requests)),
-    slave_registrations(
-        "master/slave_registrations"),
-    slave_reregistrations(
-        "master/slave_reregistrations"),
-    slave_removals(
-        "master/slave_removals")
-{
-  // TODO(dhamon): Check return values of 'add'.
-  process::metrics::add(uptime_secs);
-  process::metrics::add(elected);
-
-  process::metrics::add(slaves_connected);
-  process::metrics::add(slaves_disconnected);
-  process::metrics::add(slaves_active);
-  process::metrics::add(slaves_inactive);
-
-  process::metrics::add(frameworks_connected);
-  process::metrics::add(frameworks_disconnected);
-  process::metrics::add(frameworks_active);
-  process::metrics::add(frameworks_inactive);
-
-  process::metrics::add(outstanding_offers);
-
-  process::metrics::add(tasks_staging);
-  process::metrics::add(tasks_starting);
-  process::metrics::add(tasks_running);
-  process::metrics::add(tasks_finished);
-  process::metrics::add(tasks_failed);
-  process::metrics::add(tasks_killed);
-  process::metrics::add(tasks_lost);
-
-  process::metrics::add(dropped_messages);
-
-  // Messages from schedulers.
-  process::metrics::add(messages_register_framework);
-  process::metrics::add(messages_reregister_framework);
-  process::metrics::add(messages_unregister_framework);
-  process::metrics::add(messages_deactivate_framework);
-  process::metrics::add(messages_kill_task);
-  process::metrics::add(messages_status_update_acknowledgement);
-  process::metrics::add(messages_resource_request);
-  process::metrics::add(messages_launch_tasks);
-  process::metrics::add(messages_decline_offers);
-  process::metrics::add(messages_revive_offers);
-  process::metrics::add(messages_reconcile_tasks);
-  process::metrics::add(messages_framework_to_executor);
-
-  // Messages from slaves.
-  process::metrics::add(messages_register_slave);
-  process::metrics::add(messages_reregister_slave);
-  process::metrics::add(messages_unregister_slave);
-  process::metrics::add(messages_status_update);
-  process::metrics::add(messages_exited_executor);
-
-  // Messages from both schedulers and slaves.
-  process::metrics::add(messages_authenticate);
-
-  process::metrics::add(valid_framework_to_executor_messages);
-  process::metrics::add(invalid_framework_to_executor_messages);
-
-  process::metrics::add(valid_status_updates);
-  process::metrics::add(invalid_status_updates);
-
-  process::metrics::add(valid_status_update_acknowledgements);
-  process::metrics::add(invalid_status_update_acknowledgements);
-
-  process::metrics::add(recovery_slave_removals);
-
-  process::metrics::add(event_queue_messages);
-  process::metrics::add(event_queue_dispatches);
-  process::metrics::add(event_queue_http_requests);
-
-  process::metrics::add(slave_registrations);
-  process::metrics::add(slave_reregistrations);
-  process::metrics::add(slave_removals);
-
-  // Create resource gauges.
-  // TODO(dhamon): Set these up dynamically when adding a slave based
-  // on the resources the slave exposes.
-  const string resources[] = {"cpus", "mem", "disk"};
-
-  foreach (const string& resource, resources) {
-    process::metrics::Gauge totalGauge(
-        "master/" + resource + "_total",
-        defer(master, &Master::_resources_total, resource));
-    resources_total.push_back(totalGauge);
-    process::metrics::add(totalGauge);
-
-    process::metrics::Gauge usedGauge(
-        "master/" + resource + "_used",
-        defer(master, &Master::_resources_used, resource));
-    resources_used.push_back(usedGauge);
-    process::metrics::add(usedGauge);
-
-    process::metrics::Gauge percentGauge(
-        "master/" + resource + "_percent",
-        defer(master, &Master::_resources_percent, resource));
-    resources_percent.push_back(percentGauge);
-    process::metrics::add(percentGauge);
-  }
-}
-
-
-Master::Metrics::~Metrics()
-{
-  // TODO(dhamon): Check return values of 'remove'.
-  process::metrics::remove(uptime_secs);
-  process::metrics::remove(elected);
-
-  process::metrics::remove(slaves_connected);
-  process::metrics::remove(slaves_disconnected);
-  process::metrics::remove(slaves_active);
-  process::metrics::remove(slaves_inactive);
-
-  process::metrics::remove(frameworks_connected);
-  process::metrics::remove(frameworks_disconnected);
-  process::metrics::remove(frameworks_active);
-  process::metrics::remove(frameworks_inactive);
-
-  process::metrics::remove(outstanding_offers);
-
-  process::metrics::remove(tasks_staging);
-  process::metrics::remove(tasks_starting);
-  process::metrics::remove(tasks_running);
-  process::metrics::remove(tasks_finished);
-  process::metrics::remove(tasks_failed);
-  process::metrics::remove(tasks_killed);
-  process::metrics::remove(tasks_lost);
-
-  process::metrics::remove(dropped_messages);
-
-  // Messages from schedulers.
-  process::metrics::remove(messages_register_framework);
-  process::metrics::remove(messages_reregister_framework);
-  process::metrics::remove(messages_unregister_framework);
-  process::metrics::remove(messages_deactivate_framework);
-  process::metrics::remove(messages_kill_task);
-  process::metrics::remove(messages_status_update_acknowledgement);
-  process::metrics::remove(messages_resource_request);
-  process::metrics::remove(messages_launch_tasks);
-  process::metrics::remove(messages_decline_offers);
-  process::metrics::remove(messages_revive_offers);
-  process::metrics::remove(messages_reconcile_tasks);
-  process::metrics::remove(messages_framework_to_executor);
-
-  // Messages from slaves.
-  process::metrics::remove(messages_register_slave);
-  process::metrics::remove(messages_reregister_slave);
-  process::metrics::remove(messages_unregister_slave);
-  process::metrics::remove(messages_status_update);
-  process::metrics::remove(messages_exited_executor);
-
-  // Messages from both schedulers and slaves.
-  process::metrics::remove(messages_authenticate);
-
-  process::metrics::remove(valid_framework_to_executor_messages);
-  process::metrics::remove(invalid_framework_to_executor_messages);
-
-  process::metrics::remove(valid_status_updates);
-  process::metrics::remove(invalid_status_updates);
-
-  process::metrics::remove(valid_status_update_acknowledgements);
-  process::metrics::remove(invalid_status_update_acknowledgements);
-
-  process::metrics::remove(recovery_slave_removals);
-
-  process::metrics::remove(event_queue_messages);
-  process::metrics::remove(event_queue_dispatches);
-  process::metrics::remove(event_queue_http_requests);
-
-  process::metrics::remove(slave_registrations);
-  process::metrics::remove(slave_reregistrations);
-  process::metrics::remove(slave_removals);
-
-  foreach (const process::metrics::Gauge& gauge, resources_total) {
-    process::metrics::remove(gauge);
-  }
-  resources_total.clear();
-
-  foreach (const process::metrics::Gauge& gauge, resources_used) {
-    process::metrics::remove(gauge);
-  }
-  resources_used.clear();
-
-  foreach (const process::metrics::Gauge& gauge, resources_percent) {
-    process::metrics::remove(gauge);
-  }
-  resources_percent.clear();
-}
-
-
-=======
->>>>>>> c71ab05b
 double Master::_resources_total(const std::string& name)
 {
   double total = 0.0;
