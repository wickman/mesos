--- conflicted
+++ resolved
@@ -2124,12 +2124,8 @@
     result.set_net_tx_dropped(tx_dropped.get());
   }
 
-<<<<<<< HEAD
-  if (!flags.network_enable_socket_statistics) {
-=======
   if (!flags.network_enable_socket_statistics_summary &&
       !flags.network_enable_socket_statistics_details) {
->>>>>>> c71ab05b
     return result;
   }
 
