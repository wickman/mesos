/**
 * Licensed to the Apache Software Foundation (ASF) under one
 * or more contributor license agreements.  See the NOTICE file
 * distributed with this work for additional information
 * regarding copyright ownership.  The ASF licenses this file
 * to you under the Apache License, Version 2.0 (the
 * "License"); you may not use this file except in compliance
 * with the License.  You may obtain a copy of the License at
 *
 *     http://www.apache.org/licenses/LICENSE-2.0
 *
 * Unless required by applicable law or agreed to in writing, software
 * distributed under the License is distributed on an "AS IS" BASIS,
 * WITHOUT WARRANTIES OR CONDITIONS OF ANY KIND, either express or implied.
 * See the License for the specific language governing permissions and
 * limitations under the License.
 */

#ifndef __SLAVE_HPP__
#define __SLAVE_HPP__

#include <stdint.h>

#include <list>
#include <string>
#include <vector>

#include <boost/circular_buffer.hpp>

#include <mesos/resources.hpp>
#include <mesos/type_utils.hpp>

#include <mesos/module/authenticatee.hpp>

#include <process/http.hpp>
#include <process/future.hpp>
#include <process/owned.hpp>
#include <process/process.hpp>
#include <process/protobuf.hpp>

#include <stout/bytes.hpp>
#include <stout/linkedhashmap.hpp>
#include <stout/hashmap.hpp>
#include <stout/hashset.hpp>
#include <stout/option.hpp>
#include <stout/os.hpp>
#include <stout/path.hpp>
#include <stout/uuid.hpp>

#include "master/detector.hpp"

#include "slave/constants.hpp"
#include "slave/containerizer/containerizer.hpp"
#include "slave/flags.hpp"
#include "slave/gc.hpp"
#include "slave/metrics.hpp"
#include "slave/monitor.hpp"
#include "slave/paths.hpp"
#include "slave/state.hpp"

#include "common/attributes.hpp"
#include "common/protobuf_utils.hpp"

#include "files/files.hpp"

#include "messages/messages.hpp"

namespace mesos {
namespace internal {

class MasterDetector; // Forward declaration.

namespace slave {

using namespace process;

// Some forward declarations.
class StatusUpdateManager;
struct Executor;
struct Framework;

class Slave : public ProtobufProcess<Slave>
{
public:
  Slave(const Flags& flags,
        MasterDetector* detector,
        Containerizer* containerizer,
        Files* files,
        GarbageCollector* gc,
        StatusUpdateManager* statusUpdateManager);

  virtual ~Slave();

  void shutdown(const process::UPID& from, const std::string& message);

  void registered(const process::UPID& from, const SlaveID& slaveId);

  void reregistered(
      const process::UPID& from,
      const SlaveID& slaveId,
      const std::vector<ReconcileTasksMessage>& reconciliations);

  void doReliableRegistration(Duration maxBackoff);

  // Made 'virtual' for Slave mocking.
  virtual void runTask(
      const process::UPID& from,
      const FrameworkInfo& frameworkInfo,
      const FrameworkID& frameworkId,
      const std::string& pid,
      const TaskInfo& task);

  // Made 'virtual' for Slave mocking.
  virtual void _runTask(
      const process::Future<bool>& future,
      const FrameworkInfo& frameworkInfo,
      const FrameworkID& frameworkId,
      const std::string& pid,
      const TaskInfo& task);

  process::Future<bool> unschedule(const std::string& path);

  // Made 'virtual' for Slave mocking.
  virtual void killTask(
      const process::UPID& from,
      const FrameworkID& frameworkId,
      const TaskID& taskId);

  void shutdownFramework(
      const process::UPID& from,
      const FrameworkID& frameworkId);

  void schedulerMessage(
      const SlaveID& slaveId,
      const FrameworkID& frameworkId,
      const ExecutorID& executorId,
      const std::string& data);

  void updateFramework(const FrameworkID& frameworkId, const std::string& pid);

  void checkpointResources(const std::vector<Resource>& checkpointedResources);

  void registerExecutor(
      const process::UPID& from,
      const FrameworkID& frameworkId,
      const ExecutorID& executorId);

  // Called when an executor re-registers with a recovering slave.
  // 'tasks' : Unacknowledged tasks (i.e., tasks that the executor
  //           driver never received an ACK for.)
  // 'updates' : Unacknowledged updates.
  void reregisterExecutor(
      const process::UPID& from,
      const FrameworkID& frameworkId,
      const ExecutorID& executorId,
      const std::vector<TaskInfo>& tasks,
      const std::vector<StatusUpdate>& updates);

  void _reregisterExecutor(
      const process::Future<Nothing>& future,
      const FrameworkID& frameworkId,
      const ExecutorID& executorId,
      const ContainerID& containerId);

  void executorMessage(
      const SlaveID& slaveId,
      const FrameworkID& frameworkId,
      const ExecutorID& executorId,
      const std::string& data);

  // TODO(vinod): Remove this in 0.23.0.
  void pingOld(const process::UPID& from, const std::string& body);

  // NOTE: This handler is added to make it easy for upgrading slaves
  // and masters to 0.22.0. A 0.22.0 master will send PingSlaveMessage
  // which will call this method.
  void ping(const process::UPID& from, bool connected);

  // Handles the status update.
  // NOTE: If 'pid' is a valid UPID an ACK is sent to this pid
  // after the update is successfully handled. If pid == UPID()
  // no ACK is sent. The latter is used by the slave to send
  // status updates it generated (e.g., TASK_LOST).
  // NOTE: StatusUpdate is passed by value because it is modified
  // to ensure source field is set.
  void statusUpdate(StatusUpdate update, const process::UPID& pid);

  // Continue handling the status update after optionally updating the
  // container's resources.
  void _statusUpdate(
      const Option<Future<Nothing> >& future,
      const StatusUpdate& update,
      const UPID& pid,
      const ExecutorID& executorId,
      const ContainerID& containerId,
      bool checkpoint);

  // This is called when the status update manager finishes
  // handling the update. If the handling is successful, an
  // acknowledgment is sent to the executor.
  void __statusUpdate(
      const process::Future<Nothing>& future,
      const StatusUpdate& update,
      const process::UPID& pid);

  // This is called by status update manager to forward a status
  // update to the master. Note that the latest state of the task is
  // added to the update before forwarding.
  void forward(StatusUpdate update);

  void statusUpdateAcknowledgement(
      const process::UPID& from,
      const SlaveID& slaveId,
      const FrameworkID& frameworkId,
      const TaskID& taskId,
      const std::string& uuid);

  void _statusUpdateAcknowledgement(
      const process::Future<bool>& future,
      const TaskID& taskId,
      const FrameworkID& frameworkId,
      const UUID& uuid);

  void executorLaunched(
      const FrameworkID& frameworkId,
      const ExecutorID& executorId,
      const ContainerID& containerId,
      const process::Future<bool>& future);

  void executorTerminated(
      const FrameworkID& frameworkId,
      const ExecutorID& executorId,
      const process::Future<containerizer::Termination>& termination);

  // NOTE: Pulled these to public to make it visible for testing.
  // TODO(vinod): Make tests friends to this class instead.

  // Garbage collects the directories based on the current disk usage.
  // TODO(vinod): Instead of making this function public, we need to
  // mock both GarbageCollector (and pass it through slave's constructor)
  // and os calls.
  void _checkDiskUsage(const process::Future<double>& usage);

  // Shut down an executor. This is a two phase process. First, an
  // executor receives a shut down message (shut down phase), then
  // after a configurable timeout the slave actually forces a kill
  // (kill phase, via the isolator) if the executor has not
  // exited.
  void shutdownExecutor(Framework* framework, Executor* executor);

  // Invoked whenever the detector detects a change in masters.
  // Made public for testing purposes.
  void detected(const process::Future<Option<MasterInfo> >& pid);

  enum State {
    RECOVERING,   // Slave is doing recovery.
    DISCONNECTED, // Slave is not connected to the master.
    RUNNING,      // Slave has (re-)registered.
    TERMINATING,  // Slave is shutting down.
  } state;

  // TODO(benh): Clang requires members to be public in order to take
  // their address which we do in tests (for things like
  // FUTURE_DISPATCH).
// protected:
  virtual void initialize();
  virtual void finalize();
  virtual void exited(const process::UPID& pid);

  // This is called when the resource limits of the container have
  // been updated for the given tasks. If the update is successful, we
  // flush the given tasks to the executor by sending RunTaskMessages.
  // TODO(jieyu): Consider renaming it to '__runTasks' once the slave
  // starts to support launching multiple tasks in one call (i.e.,
  // multi-tasks version of 'runTask').
  void runTasks(
      const process::Future<Nothing>& future,
      const FrameworkID& frameworkId,
      const ExecutorID& executorId,
      const ContainerID& containerId,
      const std::list<TaskInfo>& tasks);

  void fileAttached(const process::Future<Nothing>& result,
                    const std::string& path);

  Nothing detachFile(const std::string& path);

  // Triggers a re-detection of the master when the slave does
  // not receive a ping.
  void pingTimeout(process::Future<Option<MasterInfo> > future);

  void authenticate();

  // Helper routine to lookup a framework.
  Framework* getFramework(const FrameworkID& frameworkId);

  // Returns an ExecutorInfo for a TaskInfo (possibly
  // constructing one if the task has a CommandInfo).
  ExecutorInfo getExecutorInfo(
      const FrameworkID& frameworkId,
      const TaskInfo& task);

  // Handle the second phase of shutting down an executor for those
  // executors that have not properly shutdown within a timeout.
  void shutdownExecutorTimeout(
      const FrameworkID& frameworkId,
      const ExecutorID& executorId,
      const ContainerID& containerId);

  // Shuts down the executor if it did not register yet.
  void registerExecutorTimeout(
      const FrameworkID& frameworkId,
      const ExecutorID& executorId,
      const ContainerID& containerId);

  // Cleans up all un-reregistered executors during recovery.
  void reregisterExecutorTimeout();

  // This function returns the max age of executor/slave directories allowed,
  // given a disk usage. This value could be used to tune gc.
  Duration age(double usage);

  // Checks the current disk usage and schedules for gc as necessary.
  void checkDiskUsage();

  // Recovers the slave, status update manager and isolator.
  process::Future<Nothing> recover(const Result<state::State>& state);

  // This is called after 'recover()'. If 'flags.reconnect' is
  // 'reconnect', the slave attempts to reconnect to any old live
  // executors. Otherwise, the slave attempts to shutdown/kill them.
  process::Future<Nothing> _recover();

  // This is a helper to call recover() on the containerizer at the end of
  // recover() and before __recover().
  // TODO(idownes): Remove this when we support defers to objects.
  process::Future<Nothing> _recoverContainerizer(
      const Option<state::SlaveState>& state);

  // This is called when recovery finishes.
  // Made 'virtual' for Slave mocking.
  virtual void __recover(const process::Future<Nothing>& future);

  // Helper to recover a framework from the specified state.
  void recoverFramework(const state::FrameworkState& state);

  // Removes and garbage collects the executor.
  void removeExecutor(Framework* framework, Executor* executor);

  // Removes and garbage collects the framework.
  // Made 'virtual' for Slave mocking.
  virtual void removeFramework(Framework* framework);

  // Schedules a 'path' for gc based on its modification time.
  Future<Nothing> garbageCollect(const std::string& path);

  // Called when the slave was signaled from the specified user.
  void signaled(int signal, int uid);

private:
  void _authenticate();
  void authenticationTimeout(process::Future<bool> future);

  // Inner class used to namespace HTTP route handlers (see
  // slave/http.cpp for implementations).
  class Http
  {
  public:
    explicit Http(Slave* _slave) : slave(_slave) {}

    // /slave/health
    process::Future<process::http::Response> health(
        const process::http::Request& request);

    // /slave/state.json
    process::Future<process::http::Response> state(
        const process::http::Request& request);

    static const std::string HEALTH_HELP;

  private:
    Slave* slave;
  } http;

  friend struct Framework;
  friend struct Executor;
  friend struct Metrics;

  Slave(const Slave&);              // No copying.
  Slave& operator = (const Slave&); // No assigning.

  // Gauge methods.
  double _frameworks_active()
  {
    return frameworks.size();
  }

  double _uptime_secs()
  {
    return (Clock::now() - startTime).secs();
  }

  double _registered()
  {
    return master.isSome() ? 1 : 0;
  }

  double _tasks_staging();
  double _tasks_starting();
  double _tasks_running();

  double _executors_registering();
  double _executors_running();
  double _executors_terminating();

  double _executor_directory_max_allowed_age_secs();

  void sendExecutorTerminatedStatusUpdate(
      const TaskID& taskId,
      const Future<containerizer::Termination>& termination,
      const FrameworkID& frameworkId,
      const Executor* executor);

  const Flags flags;

  SlaveInfo info;

  // Resources that are checkpointed by the slave.
  Resources checkpointedResources;

  Option<process::UPID> master;

  hashmap<FrameworkID, Framework*> frameworks;

  boost::circular_buffer<process::Owned<Framework> > completedFrameworks;

  MasterDetector* detector;

  Containerizer* containerizer;

  Files* files;

  Metrics metrics;

<<<<<<< HEAD
    process::metrics::Counter recovery_errors;

    process::metrics::Gauge frameworks_active;

    process::metrics::Gauge tasks_staging;
    process::metrics::Gauge tasks_starting;
    process::metrics::Gauge tasks_running;
    process::metrics::Counter tasks_finished;
    process::metrics::Counter tasks_failed;
    process::metrics::Counter tasks_killed;
    process::metrics::Counter tasks_lost;

    process::metrics::Gauge executors_registering;
    process::metrics::Gauge executors_running;
    process::metrics::Gauge executors_terminating;
    process::metrics::Counter executors_terminated;

    process::metrics::Counter valid_status_updates;
    process::metrics::Counter invalid_status_updates;

    process::metrics::Counter valid_framework_messages;
    process::metrics::Counter invalid_framework_messages;

    // Resource metrics.
    std::vector<process::metrics::Gauge> resources_total;
    std::vector<process::metrics::Gauge> resources_used;
    std::vector<process::metrics::Gauge> resources_percent;
  } metrics;
=======
  double _resources_total(const std::string& name);
  double _resources_used(const std::string& name);
  double _resources_percent(const std::string& name);
>>>>>>> c71ab05b

  double _resources_total(const std::string& name);
  double _resources_used(const std::string& name);
  double _resources_percent(const std::string& name);

  process::Time startTime;

  GarbageCollector* gc;
  ResourceMonitor monitor;

  StatusUpdateManager* statusUpdateManager;

  // Master detection future.
  process::Future<Option<MasterInfo> > detection;

  // Timer for triggering re-detection when no ping is received from
  // the master.
  process::Timer pingTimer;

  // Flag to indicate if recovery, including reconciling (i.e., reconnect/kill)
  // with executors is finished.
  process::Promise<Nothing> recovered;

  // Root meta directory containing checkpointed data.
  const std::string metaDir;

  // Indicates the number of errors ignored in "--no-strict" recovery mode.
  unsigned int recoveryErrors;

  Option<Credential> credential;

  // Authenticatee name as supplied via flags.
  std::string authenticateeName;

  Authenticatee* authenticatee;

  // Indicates if an authentication attempt is in progress.
  Option<Future<bool> > authenticating;

  // Indicates if the authentication is successful.
  bool authenticated;

  // Indicates if a new authentication attempt should be enforced.
  bool reauthenticate;

  // Maximum age of executor directories. Will be recomputed
  // periodically every flags.disk_watch_interval.
  Duration executorDirectoryMaxAllowedAge;
};


// Information describing an executor.
struct Executor
{
  Executor(
      Slave* slave,
      const FrameworkID& frameworkId,
      const ExecutorInfo& info,
      const ContainerID& containerId,
      const std::string& directory,
      bool checkpoint);

  ~Executor();

  Task* addTask(const TaskInfo& task);
  void terminateTask(const TaskID& taskId, const mesos::TaskStatus& status);
  void completeTask(const TaskID& taskId);
  void checkpointExecutor();
  void checkpointTask(const TaskInfo& task);
  void recoverTask(const state::TaskState& state);
  void updateTaskState(const TaskStatus& status);

  // Returns true if there are any queued/launched/terminated tasks.
  bool incompleteTasks();

  // Returns true if this is a command executor.
  bool isCommandExecutor() const;

  enum State {
    REGISTERING,  // Executor is launched but not (re-)registered yet.
    RUNNING,      // Executor has (re-)registered.
    TERMINATING,  // Executor is being shutdown/killed.
    TERMINATED,   // Executor has terminated but there might be pending updates.
  } state;

  // We store the pointer to 'Slave' to get access to its methods
  // variables. One could imagine 'Executor' as being an inner class
  // of the 'Slave' class.
  Slave* slave;

  const ExecutorID id;
  const ExecutorInfo info;

  const FrameworkID frameworkId;

  const ContainerID containerId;

  const std::string directory;

  const bool checkpoint;

  process::UPID pid;

  // Currently consumed resources.
  Resources resources;

  // Tasks can be found in one of the following four data structures:

  // Not yet launched.
  LinkedHashMap<TaskID, TaskInfo> queuedTasks;

  // Running.
  LinkedHashMap<TaskID, Task*> launchedTasks;

  // Terminated but pending updates.
  LinkedHashMap<TaskID, Task*> terminatedTasks;

  // Terminated and updates acked.
  // NOTE: We use a shared pointer for Task because clang doesn't like
  // Boost's implementation of circular_buffer with Task (Boost
  // attempts to do some memset's which are unsafe).
  boost::circular_buffer<memory::shared_ptr<Task> > completedTasks;

private:
  Executor(const Executor&);              // No copying.
  Executor& operator = (const Executor&); // No assigning.

  bool commandExecutor;
};


// Information about a framework.
struct Framework
{
  Framework(
      Slave* slave,
      const FrameworkID& id,
      const FrameworkInfo& info,
      const process::UPID& pid);

  ~Framework();

  Executor* launchExecutor(
      const ExecutorInfo& executorInfo,
      const TaskInfo& taskInfo);
  void destroyExecutor(const ExecutorID& executorId);
  Executor* getExecutor(const ExecutorID& executorId);
  Executor* getExecutor(const TaskID& taskId);
  void recoverExecutor(const state::ExecutorState& state);

  enum State {
    RUNNING,      // First state of a newly created framework.
    TERMINATING,  // Framework is shutting down in the cluster.
  } state;

  // We store the pointer to 'Slave' to get access to its methods
  // variables. One could imagine 'Framework' as being an inner class
  // of the 'Slave' class.
  Slave* slave;

  const FrameworkID id;
  const FrameworkInfo info;

  UPID pid;

  // Executors with pending tasks.
  hashmap<ExecutorID, hashmap<TaskID, TaskInfo> > pending;

  // Current running executors.
  hashmap<ExecutorID, Executor*> executors;

  // Up to MAX_COMPLETED_EXECUTORS_PER_FRAMEWORK completed executors.
  boost::circular_buffer<process::Owned<Executor> > completedExecutors;
private:
  Framework(const Framework&);              // No copying.
  Framework& operator = (const Framework&); // No assigning.
};


std::ostream& operator << (std::ostream& stream, Slave::State state);
std::ostream& operator << (std::ostream& stream, Framework::State state);
std::ostream& operator << (std::ostream& stream, Executor::State state);

} // namespace slave {
} // namespace internal {
} // namespace mesos {

#endif // __SLAVE_HPP__<|MERGE_RESOLUTION|>--- conflicted
+++ resolved
@@ -442,41 +442,6 @@
 
   Metrics metrics;
 
-<<<<<<< HEAD
-    process::metrics::Counter recovery_errors;
-
-    process::metrics::Gauge frameworks_active;
-
-    process::metrics::Gauge tasks_staging;
-    process::metrics::Gauge tasks_starting;
-    process::metrics::Gauge tasks_running;
-    process::metrics::Counter tasks_finished;
-    process::metrics::Counter tasks_failed;
-    process::metrics::Counter tasks_killed;
-    process::metrics::Counter tasks_lost;
-
-    process::metrics::Gauge executors_registering;
-    process::metrics::Gauge executors_running;
-    process::metrics::Gauge executors_terminating;
-    process::metrics::Counter executors_terminated;
-
-    process::metrics::Counter valid_status_updates;
-    process::metrics::Counter invalid_status_updates;
-
-    process::metrics::Counter valid_framework_messages;
-    process::metrics::Counter invalid_framework_messages;
-
-    // Resource metrics.
-    std::vector<process::metrics::Gauge> resources_total;
-    std::vector<process::metrics::Gauge> resources_used;
-    std::vector<process::metrics::Gauge> resources_percent;
-  } metrics;
-=======
-  double _resources_total(const std::string& name);
-  double _resources_used(const std::string& name);
-  double _resources_percent(const std::string& name);
->>>>>>> c71ab05b
-
   double _resources_total(const std::string& name);
   double _resources_used(const std::string& name);
   double _resources_percent(const std::string& name);
