/**
 * Licensed to the Apache Software Foundation (ASF) under one
 * or more contributor license agreements.  See the NOTICE file
 * distributed with this work for additional information
 * regarding copyright ownership.  The ASF licenses this file
 * to you under the Apache License, Version 2.0 (the
 * "License"); you may not use this file except in compliance
 * with the License.  You may obtain a copy of the License at
 *
 *     http://www.apache.org/licenses/LICENSE-2.0
 *
 * Unless required by applicable law or agreed to in writing, software
 * distributed under the License is distributed on an "AS IS" BASIS,
 * WITHOUT WARRANTIES OR CONDITIONS OF ANY KIND, either express or implied.
 * See the License for the specific language governing permissions and
 * limitations under the License.
 */

#ifndef __SLAVE_FLAGS_HPP__
#define __SLAVE_FLAGS_HPP__

#include <string>

#include <mesos/mesos.hpp>
#include <mesos/type_utils.hpp>

#include <mesos/module/module.hpp>

#include <stout/bytes.hpp>
#include <stout/duration.hpp>
#include <stout/flags.hpp>
#include <stout/option.hpp>

#include "common/parse.hpp"

#include "logging/flags.hpp"

#include "messages/messages.hpp"

#include "slave/constants.hpp"

namespace mesos {
namespace internal {
namespace slave {

class Flags : public logging::Flags
{
public:
  Flags()
    : checkpoint(true)
  {
    add(&Flags::hostname,
        "hostname",
        "The hostname the slave should report.\n"
        "If left unset, the hostname is resolved from the IP address\n"
        "that the slave binds to.");

    add(&Flags::version,
        "version",
        "Show version and exit.",
        false);

    // TODO(benh): Is there a way to specify units for the resources?
    add(&Flags::resources,
        "resources",
        "Total consumable resources per slave, in\n"
        "the form 'name(role):value;name(role):value...'.");

    add(&Flags::isolation,
        "isolation",
        "Isolation mechanisms to use, e.g., 'posix/cpu,posix/mem', or\n"
        "'cgroups/cpu,cgroups/mem', or network/port_mapping\n"
        "(configure with flag: --with-network-isolator to enable),\n"
        "or 'external', or load an alternate isolator module using\n"
        "the --modules flag.",
        "posix/cpu,posix/mem");

    add(&Flags::default_role,
        "default_role",
        "Any resources in the --resources flag that\n"
        "omit a role, as well as any resources that\n"
        "are not present in --resources but that are\n"
        "automatically detected, will be assigned to\n"
        "this role.",
        "*");

    add(&Flags::attributes,
        "attributes",
        "Attributes of machine, in the form:\n"
        "rack:2 or 'rack:2;u:1'");

    add(&Flags::work_dir,
        "work_dir",
        "Directory path to place framework work directories\n",
        "/tmp/mesos");

    add(&Flags::launcher_dir, // TODO(benh): This needs a better name.
        "launcher_dir",
        "Directory path of Mesos binaries",
        PKGLIBEXECDIR);

    add(&Flags::hadoop_home,
        "hadoop_home",
        "Path to find Hadoop installed (for\n"
        "fetching framework executors from HDFS)\n"
        "(no default, look for HADOOP_HOME in\n"
        "environment or find hadoop on PATH)",
        "");

    add(&Flags::switch_user,
        "switch_user",
        "Whether to run tasks as the user who\n"
        "submitted them rather than the user running\n"
        "the slave (requires setuid permission)",
        true);

    add(&Flags::frameworks_home,
        "frameworks_home",
        "Directory path prepended to relative executor URIs",
        "");

    add(&Flags::registration_backoff_factor,
        "registration_backoff_factor",
        "Slave initially picks a random amount of time between [0, b], where\n"
        "b = registration_backoff_factor, to (re-)register with a new master.\n"
        "Subsequent retries are exponentially backed off based on this\n"
        "interval (e.g., 1st retry uses a random value between [0, b * 2^1],\n"
        "2nd retry between [0, b * 2^2], 3rd retry between [0, b * 2^3] etc)\n"
        "up to a maximum of " + stringify(REGISTER_RETRY_INTERVAL_MAX),
        REGISTRATION_BACKOFF_FACTOR);

    add(&Flags::executor_registration_timeout,
        "executor_registration_timeout",
        "Amount of time to wait for an executor\n"
        "to register with the slave before considering it hung and\n"
        "shutting it down (e.g., 60secs, 3mins, etc)",
        EXECUTOR_REGISTRATION_TIMEOUT);

    add(&Flags::executor_shutdown_grace_period,
        "executor_shutdown_grace_period",
        "Amount of time to wait for an executor\n"
        "to shut down (e.g., 60secs, 3mins, etc)",
        EXECUTOR_SHUTDOWN_GRACE_PERIOD);

    add(&Flags::gc_delay,
        "gc_delay",
        "Maximum amount of time to wait before cleaning up\n"
        "executor directories (e.g., 3days, 2weeks, etc).\n"
        "Note that this delay may be shorter depending on\n"
        "the available disk usage.",
        GC_DELAY);

    add(&Flags::gc_disk_headroom,
        "gc_disk_headroom",
        "Adjust disk headroom used to calculate maximum executor\n"
        "directory age. Age is calculated by:\n"
        "gc_delay * max(0.0, (1.0 - gc_disk_headroom - disk usage))\n"
        "every --disk_watch_interval duration. gc_disk_headroom must\n"
        "be a value between 0.0 and 1.0",
        GC_DISK_HEADROOM);

    add(&Flags::disk_watch_interval,
        "disk_watch_interval",
        "Periodic time interval (e.g., 10secs, 2mins, etc)\n"
        "to check the overall disk usage managed by the slave.\n"
        "This drives the garbage collection of archived\n"
        "information and sandboxes.",
        DISK_WATCH_INTERVAL);

    add(&Flags::resource_monitoring_interval,
        "resource_monitoring_interval",
        "Periodic time interval for monitoring executor\n"
        "resource usage (e.g., 10secs, 1min, etc)",
        RESOURCE_MONITORING_INTERVAL);

    add(&Flags::recover,
        "recover",
        "Whether to recover status updates and reconnect with old executors.\n"
        "Valid values for 'recover' are\n"
        "reconnect: Reconnect with any old live executors.\n"
        "cleanup  : Kill any old live executors and exit.\n"
        "           Use this option when doing an incompatible slave\n"
        "           or executor upgrade!).\n"
        "NOTE: If checkpointed slave doesn't exist, no recovery is performed\n"
        "      and the slave registers with the master as a new slave.",
        "reconnect");

    add(&Flags::recovery_timeout,
        "recovery_timeout",
        "Amount of time alloted for the slave to recover. If the slave takes\n"
        "longer than recovery_timeout to recover, any executors that are\n"
        "waiting to reconnect to the slave will self-terminate.\n"
        "NOTE: This flag is only applicable when checkpoint is enabled.\n",
        RECOVERY_TIMEOUT);

    add(&Flags::strict,
        "strict",
        "If strict=true, any and all recovery errors are considered fatal.\n"
        "If strict=false, any expected errors (e.g., slave cannot recover\n"
        "information about an executor, because the slave died right before\n"
        "the executor registered.) during recovery are ignored and as much\n"
        "state as possible is recovered.\n",
        true);

#ifdef __linux__
    add(&Flags::cgroups_hierarchy,
        "cgroups_hierarchy",
        "The path to the cgroups hierarchy root\n",
        "/sys/fs/cgroup");

    add(&Flags::cgroups_root,
        "cgroups_root",
        "Name of the root cgroup\n",
        "mesos");

    add(&Flags::cgroups_enable_cfs,
        "cgroups_enable_cfs",
        "Cgroups feature flag to enable hard limits on CPU resources\n"
        "via the CFS bandwidth limiting subfeature.\n",
        false);

    // TODO(antonl): Set default to true in future releases.
    add(&Flags::cgroups_limit_swap,
        "cgroups_limit_swap",
        "Cgroups feature flag to enable memory limits on both memory and\n"
        "swap instead of just memory.\n",
        false);

    add(&Flags::cgroups_cpu_enable_pids_and_tids_count,
        "cgroups_cpu_enable_pids_and_tids_count",
        "Cgroups feature flag to enable counting of processes and threads\n"
        "inside a container.\n",
        false);

    add(&Flags::slave_subsystems,
        "slave_subsystems",
        "List of comma-separated cgroup subsystems to run the slave binary\n"
        "in, e.g., 'memory,cpuacct'. The default is none.\n"
        "Present functionality is intended for resource monitoring and\n"
        "no cgroup limits are set, they are inherited from the root mesos\n"
        "cgroup.");

    add(&Flags::perf_events,
        "perf_events",
        "List of command-separated perf events to sample for each container\n"
        "when using the perf_event isolator. Default is none.\n"
        "Run command 'perf list' to see all events. Event names are\n"
        "sanitized by downcasing and replacing hyphens with underscores\n"
        "when reported in the PerfStatistics protobuf, e.g., cpu-cycles\n"
        "becomes cpu_cycles; see the PerfStatistics protobuf for all names.");

    add(&Flags::perf_interval,
        "perf_interval",
        "Interval between the start of perf stat samples. Perf samples are\n"
        "obtained periodically according to perf_interval and the most\n"
        "recently obtained sample is returned rather than sampling on\n"
        "demand. For this reason, perf_interval is independent of the\n"
        "resource monitoring interval",
        Seconds(60));

    add(&Flags::perf_duration,
        "perf_duration",
        "Duration of a perf stat sample. The duration must be less\n"
        "that the perf_interval.",
        Seconds(10));
#endif

    add(&Flags::credential,
        "credential",
        "Either a path to a text with a single line\n"
        "containing 'principal' and 'secret' separated by "
        "whitespace.\n"
        "Or a path containing the JSON "
        "formatted information used for one credential.\n"
        "Path could be of the form 'file:///path/to/file' or '/path/to/file'."
        "\n"
        "Example:\n"
        "{\n"
        "    \"principal\": \"username\",\n"
        "    \"secret\": \"secret\",\n"
        "}");

    add(&Flags::containerizer_path,
        "containerizer_path",
        "The path to the external containerizer executable used when\n"
        "external isolation is activated (--isolation=external).\n");

    add(&Flags::containerizers,
        "containerizers",
        "Comma separated list of containerizer implementations\n"
        "to compose in order to provide containerization.\n"
        "Available options are 'mesos', 'external', and\n"
        "'docker' (on Linux). The order the containerizers\n"
        "are specified is the order they are tried\n"
        "(--containerizers=mesos).\n",
        "mesos");

    add(&Flags::default_container_image,
        "default_container_image",
        "The default container image to use if not specified by a task,\n"
        "when using external containerizer.\n");

    // Docker containerizer flags.
    add(&Flags::docker,
        "docker",
        "The absolute path to the docker executable for docker\n"
        "containerizer.\n",
        "docker");

    add(&Flags::docker_sandbox_directory,
        "docker_sandbox_directory",
        "The absolute path for the directory in the container where the\n"
        "sandbox is mapped to.\n",
        "/mnt/mesos/sandbox");

    add(&Flags::docker_remove_delay,
        "docker_remove_delay",
        "The amount of time to wait before removing docker containers\n"
        "(e.g., 3days, 2weeks, etc).\n",
        DOCKER_REMOVE_DELAY);

    add(&Flags::default_container_info,
        "default_container_info",
        "JSON formatted ContainerInfo that will be included into\n"
        "any ExecutorInfo that does not specify a ContainerInfo.\n"
        "\n"
        "See the ContainerInfo protobuf in mesos.proto for\n"
        "the expected format.\n"
        "\n"
        "Example:\n"
        "{\n"
        "\"type\": \"MESOS\",\n"
        "\"volumes\": [\n"
        "  {\n"
        "    \"host_path\": \"./.private/tmp\",\n"
        "    \"container_path\": \"/tmp\",\n"
        "    \"mode\": \"RW\"\n"
        "  }\n"
        " ]\n"
        "}"
        );

    add(&Flags::docker_stop_timeout,
        "docker_stop_timeout",
        "The time as a duration for docker to wait after stopping an instance\n"
        "before it kills that instance.",
        Seconds(0));

#ifdef WITH_NETWORK_ISOLATOR
    add(&Flags::ephemeral_ports_per_container,
        "ephemeral_ports_per_container",
        "Number of ephemeral ports allocated to a container by the network\n"
        "isolator. This number has to be a power of 2. This flag is used\n"
        "for the 'network/port_mapping' isolator.",
        DEFAULT_EPHEMERAL_PORTS_PER_CONTAINER);

    add(&Flags::eth0_name,
        "eth0_name",
        "The name of the public network interface (e.g., eth0). If it is\n"
        "not specified, the network isolator will try to guess it based\n"
        "on the host default gateway. This flag is used for the\n"
        "'network/port_mapping' isolator.");

    add(&Flags::lo_name,
        "lo_name",
        "The name of the loopback network interface (e.g., lo). If it is\n"
        "not specified, the network isolator will try to guess it. This\n"
        "flag is used for the 'network/port_mapping' isolator.");

    add(&Flags::egress_rate_limit_per_container,
        "egress_rate_limit_per_container",
        "The limit of the egress traffic for each container, in Bytes/s.\n"
        "If not specified or specified as zero, the network isolator will\n"
        "impose no limits to containers' egress traffic throughput.\n"
<<<<<<< HEAD
        "This flag uses the Bytes type, defined in stout.");

    add(&Flags::network_enable_socket_statistics,
        "network_enable_socket_statistics",
        "Whether to collect socket statistics (e.g., TCP RTT) for\n"
        "each container.",
        false);
=======
        "This flag uses the Bytes type (defined in stout) and is used for\n"
        "the 'network/port_mapping' isolator.");

    add(&Flags::network_enable_socket_statistics_summary,
        "network_enable_socket_statistics_summary",
        "Whether to collect socket statistics summary for each container.\n"
        "This flag is used for the 'network/port_mapping' isolator.",
        false);

    add(&Flags::network_enable_socket_statistics_details,
        "network_enable_socket_statistics_details",
        "Whether to collect socket statistics details (e.g., TCP RTT) for\n"
        "each container. This flag is used for the 'network/port_mapping'\n"
        "isolator.",
        false);

>>>>>>> c71ab05b
#endif // WITH_NETWORK_ISOLATOR

    add(&Flags::container_disk_watch_interval,
        "container_disk_watch_interval",
        "The interval between disk quota checks for containers. This flag is\n"
        "used for the 'posix/disk' isolator.",
        Seconds(15));

    // TODO(jieyu): Consider enabling this flag by default. Remember
    // to update the user doc if we decide to do so.
    add(&Flags::enforce_container_disk_quota,
        "enforce_container_disk_quota",
        "Whether to enable disk quota enforcement for containers. This flag\n"
        "is used for the 'posix/disk' isolator.",
        false);

    // This help message for --modules flag is the same for
    // {master,slave,tests}/flags.hpp and should always be kept in
    // sync.
    // TODO(karya): Remove the JSON example and add reference to the
    // doc file explaining the --modules flag.
    add(&Flags::modules,
        "modules",
        "List of modules to be loaded and be available to the internal\n"
        "subsystems.\n"
        "\n"
        "Use --modules=filepath to specify the list of modules via a\n"
        "file containing a JSON formatted string. 'filepath' can be\n"
        "of the form 'file:///path/to/file' or '/path/to/file'.\n"
        "\n"
        "Use --modules=\"{...}\" to specify the list of modules inline.\n"
        "\n"
        "Example:\n"
        "{\n"
        "  \"libraries\": [\n"
        "    {\n"
        "      \"file\": \"/path/to/libfoo.so\",\n"
        "      \"modules\": [\n"
        "        {\n"
        "          \"name\": \"org_apache_mesos_bar\",\n"
        "          \"parameters\": [\n"
        "            {\n"
        "              \"key\": \"X\",\n"
        "              \"value\": \"Y\"\n"
        "            }\n"
        "          ]\n"
        "        },\n"
        "        {\n"
        "          \"name\": \"org_apache_mesos_baz\"\n"
        "        }\n"
        "      ]\n"
        "    },\n"
        "    {\n"
        "      \"name\": \"qux\",\n"
        "      \"modules\": [\n"
        "        {\n"
        "          \"name\": \"org_apache_mesos_norf\"\n"
        "        }\n"
        "      ]\n"
        "    }\n"
        "  ]\n"
        "}");

    add(&Flags::authenticatee,
        "authenticatee",
        "Authenticatee implementation to use when authenticating against the\n"
        "master. Use the default '" + DEFAULT_AUTHENTICATEE + "', or\n"
        "load an alternate authenticatee module using --modules.",
        DEFAULT_AUTHENTICATEE);

    add(&Flags::hooks,
        "hooks",
        "A comma separated list of hook modules to be\n"
        "installed inside the slave.");
  }

  bool version;
  Option<std::string> hostname;
  Option<std::string> resources;
  std::string isolation;
  std::string default_role;
  Option<std::string> attributes;
  std::string work_dir;
  std::string launcher_dir;
  std::string hadoop_home; // TODO(benh): Make an Option.
  bool switch_user;
  std::string frameworks_home;  // TODO(benh): Make an Option.
  Duration registration_backoff_factor;
  Duration executor_registration_timeout;
  Duration executor_shutdown_grace_period;
  Duration gc_delay;
  double gc_disk_headroom;
  Duration disk_watch_interval;
  Duration resource_monitoring_interval;
  // TODO(cmaloney): Remove checkpoint variable entirely, fixing tests
  // which depend upon it. See MESOS-444 for more details.
  bool checkpoint;
  std::string recover;
  Duration recovery_timeout;
  bool strict;
  Duration register_retry_interval_min;
#ifdef __linux__
  std::string cgroups_hierarchy;
  std::string cgroups_root;
  bool cgroups_enable_cfs;
  bool cgroups_limit_swap;
  bool cgroups_cpu_enable_pids_and_tids_count;
  Option<std::string> slave_subsystems;
  Option<std::string> perf_events;
  Duration perf_interval;
  Duration perf_duration;
#endif
  Option<Path> credential;
  Option<std::string> containerizer_path;
  std::string containerizers;
  Option<std::string> default_container_image;
  std::string docker;
  std::string docker_sandbox_directory;
  Duration docker_remove_delay;
  Option<ContainerInfo> default_container_info;
  Duration docker_stop_timeout;
#ifdef WITH_NETWORK_ISOLATOR
  uint16_t ephemeral_ports_per_container;
  Option<std::string> eth0_name;
  Option<std::string> lo_name;
  Option<Bytes> egress_rate_limit_per_container;
<<<<<<< HEAD
  bool network_enable_socket_statistics;
=======
  bool network_enable_socket_statistics_summary;
  bool network_enable_socket_statistics_details;
>>>>>>> c71ab05b
#endif
  Duration container_disk_watch_interval;
  bool enforce_container_disk_quota;
  Option<Modules> modules;
  std::string authenticatee;
  Option<std::string> hooks;
};

} // namespace slave {
} // namespace internal {
} // namespace mesos {

#endif // __SLAVE_FLAGS_HPP__<|MERGE_RESOLUTION|>--- conflicted
+++ resolved
@@ -372,15 +372,6 @@
         "The limit of the egress traffic for each container, in Bytes/s.\n"
         "If not specified or specified as zero, the network isolator will\n"
         "impose no limits to containers' egress traffic throughput.\n"
-<<<<<<< HEAD
-        "This flag uses the Bytes type, defined in stout.");
-
-    add(&Flags::network_enable_socket_statistics,
-        "network_enable_socket_statistics",
-        "Whether to collect socket statistics (e.g., TCP RTT) for\n"
-        "each container.",
-        false);
-=======
         "This flag uses the Bytes type (defined in stout) and is used for\n"
         "the 'network/port_mapping' isolator.");
 
@@ -397,7 +388,6 @@
         "isolator.",
         false);
 
->>>>>>> c71ab05b
 #endif // WITH_NETWORK_ISOLATOR
 
     add(&Flags::container_disk_watch_interval,
@@ -524,12 +514,8 @@
   Option<std::string> eth0_name;
   Option<std::string> lo_name;
   Option<Bytes> egress_rate_limit_per_container;
-<<<<<<< HEAD
-  bool network_enable_socket_statistics;
-=======
   bool network_enable_socket_statistics_summary;
   bool network_enable_socket_statistics_details;
->>>>>>> c71ab05b
 #endif
   Duration container_disk_watch_interval;
   bool enforce_container_disk_quota;
